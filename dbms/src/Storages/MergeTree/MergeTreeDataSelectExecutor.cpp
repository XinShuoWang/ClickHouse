--- conflicted
+++ resolved
@@ -154,13 +154,8 @@
     const std::unordered_map<String, Int64> & max_blocks_number_to_read) const
 {
     return readFromParts(
-<<<<<<< HEAD
-        data.getDataPartsVector(), column_names_to_return, query_info, context, processed_stage,
-        max_block_size, num_streams, max_blocks_number_to_read);
-=======
         data.getDataPartsVector(), column_names_to_return, query_info, context,
         max_block_size, num_streams, max_block_number_to_read);
->>>>>>> aebddd55
 }
 
 BlockInputStreams MergeTreeDataSelectExecutor::readFromParts(
