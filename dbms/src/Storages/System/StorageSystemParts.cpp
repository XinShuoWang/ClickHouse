#include "StorageSystemParts.h"

#include <Common/escapeForFileName.h>
#include <Columns/ColumnString.h>
#include <DataTypes/DataTypeString.h>
#include <DataTypes/DataTypesNumber.h>
#include <DataTypes/DataTypeDateTime.h>
#include <DataTypes/DataTypeDate.h>
#include <DataStreams/OneBlockInputStream.h>
#include <Storages/VirtualColumnUtils.h>
#include <Databases/IDatabase.h>
#include <Common/hex.h>

namespace DB
{

StorageSystemParts::StorageSystemParts(const std::string & name_)
    : StorageSystemPartsBase(name_,
    {
        {"partition",                                  std::make_shared<DataTypeString>()},
        {"name",                                       std::make_shared<DataTypeString>()},
        {"active",                                     std::make_shared<DataTypeUInt8>()},
        {"marks",                                      std::make_shared<DataTypeUInt64>()},
        {"rows",                                       std::make_shared<DataTypeUInt64>()},
        {"bytes_on_disk",                              std::make_shared<DataTypeUInt64>()},
        {"data_compressed_bytes",                      std::make_shared<DataTypeUInt64>()},
        {"data_uncompressed_bytes",                    std::make_shared<DataTypeUInt64>()},
        {"marks_bytes",                                std::make_shared<DataTypeUInt64>()},
        {"modification_time",                          std::make_shared<DataTypeDateTime>()},
        {"remove_time",                                std::make_shared<DataTypeDateTime>()},
        {"refcount",                                   std::make_shared<DataTypeUInt32>()},
        {"min_date",                                   std::make_shared<DataTypeDate>()},
        {"max_date",                                   std::make_shared<DataTypeDate>()},
        {"min_time",                                   std::make_shared<DataTypeDateTime>()},
        {"max_time",                                   std::make_shared<DataTypeDateTime>()},
        {"partition_id",                               std::make_shared<DataTypeString>()},
        {"min_block_number",                           std::make_shared<DataTypeInt64>()},
        {"max_block_number",                           std::make_shared<DataTypeInt64>()},
        {"level",                                      std::make_shared<DataTypeUInt32>()},
        {"data_version",                               std::make_shared<DataTypeUInt64>()},
        {"primary_key_bytes_in_memory",                std::make_shared<DataTypeUInt64>()},
        {"primary_key_bytes_in_memory_allocated",      std::make_shared<DataTypeUInt64>()},
        {"is_frozen",                                  std::make_shared<DataTypeUInt8>()},

        {"database",                                   std::make_shared<DataTypeString>()},
        {"table",                                      std::make_shared<DataTypeString>()},
        {"engine",                                     std::make_shared<DataTypeString>()},
        {"disk_name",                                  std::make_shared<DataTypeString>()},
        {"path",                                       std::make_shared<DataTypeString>()},

        {"hash_of_all_files",                          std::make_shared<DataTypeString>()},
        {"hash_of_uncompressed_files",                 std::make_shared<DataTypeString>()},
        {"uncompressed_hash_of_compressed_files",      std::make_shared<DataTypeString>()}
    }
    )
{
}

void StorageSystemParts::processNextStorage(MutableColumns & columns_, const StoragesInfo & info, bool has_state_column)
{
    using State = MergeTreeDataPart::State;
    MergeTreeData::DataPartStateVector all_parts_state;
    MergeTreeData::DataPartsVector all_parts;

    all_parts = info.getParts(all_parts_state, has_state_column);

    for (size_t part_number = 0; part_number < all_parts.size(); ++part_number)
    {
        const auto & part = all_parts[part_number];
        auto part_state = all_parts_state[part_number];

        ColumnSize columns_size = part->getTotalColumnsSize();

        size_t i = 0;
        {
            WriteBufferFromOwnString out;
            part->partition.serializeText(*info.data, out, format_settings);
            columns_[i++]->insert(out.str());
        }
        columns_[i++]->insert(part->name);
        columns_[i++]->insert(part_state == State::Committed);
        columns_[i++]->insert(part->getMarksCount());
        columns_[i++]->insert(part->rows_count);
        columns_[i++]->insert(part->bytes_on_disk.load(std::memory_order_relaxed));
        columns_[i++]->insert(columns_size.data_compressed);
        columns_[i++]->insert(columns_size.data_uncompressed);
        columns_[i++]->insert(columns_size.marks);
        columns_[i++]->insert(static_cast<UInt64>(part->modification_time));

        time_t remove_time = part->remove_time.load(std::memory_order_relaxed);
        columns_[i++]->insert(static_cast<UInt64>(remove_time == std::numeric_limits<time_t>::max() ? 0 : remove_time));

        /// For convenience, in returned refcount, don't add references that was due to local variables in this method: all_parts, active_parts.
<<<<<<< HEAD
        columns_[i++]->insert(static_cast<UInt64>(part.use_count() - 1));

        columns_[i++]->insert(part->getMinDate());
        columns_[i++]->insert(part->getMaxDate());
        columns_[i++]->insert(part->getMinTime());
        columns_[i++]->insert(part->getMaxTime());
        columns_[i++]->insert(part->info.partition_id);
        columns_[i++]->insert(part->info.min_block);
        columns_[i++]->insert(part->info.max_block);
        columns_[i++]->insert(part->info.level);
        columns_[i++]->insert(static_cast<UInt64>(part->info.getDataVersion()));
        columns_[i++]->insert(part->getIndexSizeInBytes());
        columns_[i++]->insert(part->getIndexSizeInAllocatedBytes());
        columns_[i++]->insert(part->is_frozen);

        columns_[i++]->insert(info.database);
        columns_[i++]->insert(info.table);
        columns_[i++]->insert(info.engine);
        columns_[i++]->insert(part->getFullPath());
=======
        columns[i++]->insert(static_cast<UInt64>(part.use_count() - 1));

        columns[i++]->insert(part->getMinDate());
        columns[i++]->insert(part->getMaxDate());
        columns[i++]->insert(part->getMinTime());
        columns[i++]->insert(part->getMaxTime());
        columns[i++]->insert(part->info.partition_id);
        columns[i++]->insert(part->info.min_block);
        columns[i++]->insert(part->info.max_block);
        columns[i++]->insert(part->info.level);
        columns[i++]->insert(static_cast<UInt64>(part->info.getDataVersion()));
        columns[i++]->insert(part->getIndexSizeInBytes());
        columns[i++]->insert(part->getIndexSizeInAllocatedBytes());
        columns[i++]->insert(part->is_frozen);

        columns[i++]->insert(info.database);
        columns[i++]->insert(info.table);
        columns[i++]->insert(info.engine);
        columns[i++]->insert(part->disk->getName());
        columns[i++]->insert(part->getFullPath());
>>>>>>> 0f1e8404

        if (has_state_column)
            columns_[i++]->insert(part->stateString());

        MinimalisticDataPartChecksums helper;
        helper.computeTotalChecksums(part->checksums);

        auto checksum = helper.hash_of_all_files;
        columns_[i++]->insert(getHexUIntLowercase(checksum.first) + getHexUIntLowercase(checksum.second));

        checksum = helper.hash_of_uncompressed_files;
        columns_[i++]->insert(getHexUIntLowercase(checksum.first) + getHexUIntLowercase(checksum.second));

        checksum = helper.uncompressed_hash_of_compressed_files;
        columns_[i++]->insert(getHexUIntLowercase(checksum.first) + getHexUIntLowercase(checksum.second));
    }
}

}<|MERGE_RESOLUTION|>--- conflicted
+++ resolved
@@ -91,7 +91,6 @@
         columns_[i++]->insert(static_cast<UInt64>(remove_time == std::numeric_limits<time_t>::max() ? 0 : remove_time));
 
         /// For convenience, in returned refcount, don't add references that was due to local variables in this method: all_parts, active_parts.
-<<<<<<< HEAD
         columns_[i++]->insert(static_cast<UInt64>(part.use_count() - 1));
 
         columns_[i++]->insert(part->getMinDate());
@@ -111,28 +110,8 @@
         columns_[i++]->insert(info.table);
         columns_[i++]->insert(info.engine);
         columns_[i++]->insert(part->getFullPath());
-=======
-        columns[i++]->insert(static_cast<UInt64>(part.use_count() - 1));
-
-        columns[i++]->insert(part->getMinDate());
-        columns[i++]->insert(part->getMaxDate());
-        columns[i++]->insert(part->getMinTime());
-        columns[i++]->insert(part->getMaxTime());
-        columns[i++]->insert(part->info.partition_id);
-        columns[i++]->insert(part->info.min_block);
-        columns[i++]->insert(part->info.max_block);
-        columns[i++]->insert(part->info.level);
-        columns[i++]->insert(static_cast<UInt64>(part->info.getDataVersion()));
-        columns[i++]->insert(part->getIndexSizeInBytes());
-        columns[i++]->insert(part->getIndexSizeInAllocatedBytes());
-        columns[i++]->insert(part->is_frozen);
-
-        columns[i++]->insert(info.database);
-        columns[i++]->insert(info.table);
-        columns[i++]->insert(info.engine);
-        columns[i++]->insert(part->disk->getName());
-        columns[i++]->insert(part->getFullPath());
->>>>>>> 0f1e8404
+        columns_[i++]->insert(part->disk->getName());
+        columns_[i++]->insert(part->getFullPath());
 
         if (has_state_column)
             columns_[i++]->insert(part->stateString());
