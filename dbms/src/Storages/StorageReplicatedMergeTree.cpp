#include <Common/ZooKeeper/Types.h>
#include <Common/ZooKeeper/KeeperException.h>

#include <Common/FieldVisitors.h>

#include <Storages/AlterCommands.h>
#include <Storages/PartitionCommands.h>
#include <Storages/ColumnsDescription.h>
#include <Storages/StorageReplicatedMergeTree.h>
#include <Storages/MergeTree/MergeTreeDataPart.h>
#include <Storages/MergeTree/MergeList.h>
#include <Storages/MergeTree/ReplicatedMergeTreeTableMetadata.h>
#include <Storages/MergeTree/ReplicatedMergeTreeBlockOutputStream.h>
#include <Storages/MergeTree/ReplicatedMergeTreeQuorumEntry.h>
#include <Storages/MergeTree/ReplicatedMergeTreeMutationEntry.h>
#include <Storages/MergeTree/ReplicatedMergeTreeAddress.h>
#include <Storages/MergeTree/ReplicatedMergeTreeQuorumAddedParts.h>
#include <Storages/MergeTree/ReplicatedMergeTreePartHeader.h>

#include <Databases/IDatabase.h>

#include <Parsers/formatAST.h>
#include <Parsers/ASTDropQuery.h>
#include <Parsers/ASTOptimizeQuery.h>
#include <Parsers/ASTLiteral.h>

#include <IO/ReadBufferFromString.h>
#include <IO/Operators.h>
#include <IO/ConnectionTimeouts.h>

#include <Interpreters/InterpreterAlterQuery.h>
#include <Interpreters/PartLog.h>

#include <DataStreams/RemoteBlockInputStream.h>
#include <DataStreams/NullBlockOutputStream.h>
#include <DataStreams/copyData.h>

#include <Common/Macros.h>
#include <Storages/VirtualColumnUtils.h>
#include <Common/formatReadable.h>
#include <Common/setThreadName.h>
#include <Common/escapeForFileName.h>
#include <Common/StringUtils/StringUtils.h>
#include <Common/typeid_cast.h>

#include <Poco/DirectoryIterator.h>

#include <common/ThreadPool.h>

#include <ext/range.h>
#include <ext/scope_guard.h>

#include <cfenv>
#include <ctime>
#include <thread>
#include <future>


namespace ProfileEvents
{
    extern const Event ReplicatedPartMerges;
    extern const Event ReplicatedPartMutations;
    extern const Event ReplicatedPartFailedFetches;
    extern const Event ReplicatedPartFetchesOfMerged;
    extern const Event ObsoleteReplicatedParts;
    extern const Event ReplicatedPartFetches;
    extern const Event DataAfterMergeDiffersFromReplica;
    extern const Event DataAfterMutationDiffersFromReplica;
}

namespace CurrentMetrics
{
    extern const Metric LeaderReplica;
}


namespace DB
{

namespace ErrorCodes
{
    extern const int NO_ZOOKEEPER;
    extern const int INCORRECT_DATA;
    extern const int INCOMPATIBLE_COLUMNS;
    extern const int REPLICA_IS_ALREADY_EXIST;
    extern const int NO_SUCH_REPLICA;
    extern const int NO_REPLICA_HAS_PART;
    extern const int LOGICAL_ERROR;
    extern const int TOO_MANY_UNEXPECTED_DATA_PARTS;
    extern const int ABORTED;
    extern const int REPLICA_IS_NOT_IN_QUORUM;
    extern const int TABLE_IS_READ_ONLY;
    extern const int NOT_FOUND_NODE;
    extern const int NO_ACTIVE_REPLICAS;
    extern const int LEADERSHIP_CHANGED;
    extern const int TABLE_IS_READ_ONLY;
    extern const int TABLE_WAS_NOT_DROPPED;
    extern const int PARTITION_ALREADY_EXISTS;
    extern const int TOO_MANY_RETRIES_TO_FETCH_PARTS;
    extern const int RECEIVED_ERROR_FROM_REMOTE_IO_SERVER;
    extern const int PARTITION_DOESNT_EXIST;
    extern const int CHECKSUM_DOESNT_MATCH;
    extern const int BAD_SIZE_OF_FILE_IN_DATA_PART;
    extern const int UNEXPECTED_FILE_IN_DATA_PART;
    extern const int NO_FILE_IN_DATA_PART;
    extern const int UNFINISHED;
    extern const int RECEIVED_ERROR_TOO_MANY_REQUESTS;
    extern const int TOO_MANY_FETCHES;
    extern const int BAD_DATA_PART_NAME;
    extern const int PART_IS_TEMPORARILY_LOCKED;
    extern const int INCORRECT_FILE_NAME;
    extern const int CANNOT_ASSIGN_OPTIMIZE;
    extern const int KEEPER_EXCEPTION;
    extern const int ALL_REPLICAS_LOST;
    extern const int REPLICA_STATUS_CHANGED;
}

namespace ActionLocks
{
    extern const StorageActionBlockType PartsMerge;
    extern const StorageActionBlockType PartsFetch;
    extern const StorageActionBlockType PartsSend;
    extern const StorageActionBlockType ReplicationQueue;
}


static const auto QUEUE_UPDATE_ERROR_SLEEP_MS     = 1 * 1000;
static const auto MERGE_SELECTING_SLEEP_MS        = 5 * 1000;
static const auto MUTATIONS_FINALIZING_SLEEP_MS   = 1 * 1000;

/** There are three places for each part, where it should be
  * 1. In the RAM, MergeTreeData::data_parts, all_data_parts.
  * 2. In the filesystem (FS), the directory with the data of the table.
  * 3. in ZooKeeper (ZK).
  *
  * When adding a part, it must be added immediately to these three places.
  * This is done like this
  * - [FS] first write the part into a temporary directory on the filesystem;
  * - [FS] rename the temporary part to the result on the filesystem;
  * - [RAM] immediately afterwards add it to the `data_parts`, and remove from `data_parts` any parts covered by this one;
  * - [RAM] also set the `Transaction` object, which in case of an exception (in next point),
  *   rolls back the changes in `data_parts` (from the previous point) back;
  * - [ZK] then send a transaction (multi) to add a part to ZooKeeper (and some more actions);
  * - [FS, ZK] by the way, removing the covered (old) parts from filesystem, from ZooKeeper and from `all_data_parts`
  *   is delayed, after a few minutes.
  *
  * There is no atomicity here.
  * It could be possible to achieve atomicity using undo/redo logs and a flag in `DataPart` when it is completely ready.
  * But it would be inconvenient - I would have to write undo/redo logs for each `Part` in ZK, and this would increase already large number of interactions.
  *
  * Instead, we are forced to work in a situation where at any time
  *  (from another thread, or after server restart), there may be an unfinished transaction.
  *  (note - for this the part should be in RAM)
  * From these cases the most frequent one is when the part is already in the data_parts, but it's not yet in ZooKeeper.
  * This case must be distinguished from the case where such a situation is achieved due to some kind of damage to the state.
  *
  * Do this with the threshold for the time.
  * If the part is young enough, its lack in ZooKeeper will be perceived optimistically - as if it just did not have time to be added there
  *  - as if the transaction has not yet been executed, but will soon be executed.
  * And if the part is old, its absence in ZooKeeper will be perceived as an unfinished transaction that needs to be rolled back.
  *
  * PS. Perhaps it would be better to add a flag to the DataPart that a part is inserted into ZK.
  * But here it's too easy to get confused with the consistency of this flag.
  */
extern const int MAX_AGE_OF_LOCAL_PART_THAT_WASNT_ADDED_TO_ZOOKEEPER = 5 * 60;


/** For randomized selection of replicas. */
/// avoid error: non-local variable 'DB::rng' declared '__thread' needs dynamic initialization
#ifndef __APPLE__
thread_local
#endif
    pcg64 rng{randomSeed()};


void StorageReplicatedMergeTree::setZooKeeper(zkutil::ZooKeeperPtr zookeeper)
{
    std::lock_guard lock(current_zookeeper_mutex);
    current_zookeeper = zookeeper;
}

zkutil::ZooKeeperPtr StorageReplicatedMergeTree::tryGetZooKeeper()
{
    std::lock_guard lock(current_zookeeper_mutex);
    return current_zookeeper;
}

zkutil::ZooKeeperPtr StorageReplicatedMergeTree::getZooKeeper()
{
    auto res = tryGetZooKeeper();
    if (!res)
        throw Exception("Cannot get ZooKeeper", ErrorCodes::NO_ZOOKEEPER);
    return res;
}


StorageReplicatedMergeTree::StorageReplicatedMergeTree(
    const String & zookeeper_path_,
    const String & replica_name_,
    bool attach,
    const String & path_, const String & database_name_, const String & name_,
    const ColumnsDescription & columns_,
    Context & context_,
    const String & date_column_name,
    const ASTPtr & partition_by_ast_,
    const ASTPtr & order_by_ast_,
    const ASTPtr & primary_key_ast_,
    const ASTPtr & sample_by_ast_,
    const MergeTreeData::MergingParams & merging_params_,
    const MergeTreeSettings & settings_,
    bool has_force_restore_data_flag)
    : global_context(context_),
    database_name(database_name_),
    table_name(name_), full_path(path_ + escapeForFileName(table_name) + '/'),
    zookeeper_path(global_context.getMacros()->expand(zookeeper_path_, database_name, table_name)),
    replica_name(global_context.getMacros()->expand(replica_name_, database_name, table_name)),
    data(database_name, table_name,
        full_path, columns_,
        context_, date_column_name, partition_by_ast_, order_by_ast_, primary_key_ast_,
        sample_by_ast_, merging_params_,
        settings_, true, attach,
        [this] (const std::string & name) { enqueuePartForCheck(name); }),
    reader(data), writer(data), merger_mutator(data, global_context.getBackgroundPool()), queue(*this),
    fetcher(data),
    cleanup_thread(*this), alter_thread(*this), part_check_thread(*this), restarting_thread(*this),
    log(&Logger::get(database_name + "." + table_name + " (StorageReplicatedMergeTree)"))
{
    if (path_.empty())
        throw Exception("ReplicatedMergeTree storages require data path", ErrorCodes::INCORRECT_FILE_NAME);

    if (!zookeeper_path.empty() && zookeeper_path.back() == '/')
        zookeeper_path.resize(zookeeper_path.size() - 1);
    /// If zookeeper chroot prefix is used, path should start with '/', because chroot concatenates without it.
    if (!zookeeper_path.empty() && zookeeper_path.front() != '/')
        zookeeper_path = "/" + zookeeper_path;
    replica_path = zookeeper_path + "/replicas/" + replica_name;

    queue_updating_task = global_context.getSchedulePool().createTask(database_name + "." + table_name + " (StorageReplicatedMergeTree::queueUpdatingTask)", [this]{ queueUpdatingTask(); });

    mutations_updating_task = global_context.getSchedulePool().createTask(database_name + "." + table_name + " (StorageReplicatedMergeTree::mutationsUpdatingTask)", [this]{ mutationsUpdatingTask(); });

    merge_selecting_task = global_context.getSchedulePool().createTask(database_name + "." + table_name + " (StorageReplicatedMergeTree::mergeSelectingTask)", [this] { mergeSelectingTask(); });
    /// Will be activated if we win leader election.
    merge_selecting_task->deactivate();

    mutations_finalizing_task = global_context.getSchedulePool().createTask(database_name + "." + table_name + " (StorageReplicatedMergeTree::mutationsFinalizingTask)", [this] { mutationsFinalizingTask(); });

    if (global_context.hasZooKeeper())
        current_zookeeper = global_context.getZooKeeper();

    bool skip_sanity_checks = false;

    if (current_zookeeper && current_zookeeper->exists(replica_path + "/flags/force_restore_data"))
    {
        skip_sanity_checks = true;
        current_zookeeper->remove(replica_path + "/flags/force_restore_data");

        LOG_WARNING(log, "Skipping the limits on severity of changes to data parts and columns (flag "
            << replica_path << "/flags/force_restore_data).");
    }
    else if (has_force_restore_data_flag)
    {
        skip_sanity_checks = true;

        LOG_WARNING(log, "Skipping the limits on severity of changes to data parts and columns (flag force_restore_data).");
    }

    data.loadDataParts(skip_sanity_checks);

    if (!current_zookeeper)
    {
        if (!attach)
            throw Exception("Can't create replicated table without ZooKeeper", ErrorCodes::NO_ZOOKEEPER);

        /// Do not activate the replica. It will be readonly.
        LOG_ERROR(log, "No ZooKeeper: table will be in readonly mode.");
        is_readonly = true;
        return;
    }

    if (!attach)
    {
        if (!data.getDataParts().empty())
            throw Exception("Data directory for table already containing data parts - probably it was unclean DROP table or manual intervention. You must either clear directory by hand or use ATTACH TABLE instead of CREATE TABLE if you need to use that parts.", ErrorCodes::INCORRECT_DATA);

        createTableIfNotExists();

        checkTableStructure(false, false);
        createReplica();
    }
    else
    {
        checkTableStructure(skip_sanity_checks, true);
        checkParts(skip_sanity_checks);

        /// Temporary directories contain unfinalized results of Merges or Fetches (after forced restart)
        ///  and don't allow to reinitialize them, so delete each of them immediately
        data.clearOldTemporaryDirectories(0);
    }

    createNewZooKeeperNodes();
}


void StorageReplicatedMergeTree::createNewZooKeeperNodes()
{
    auto zookeeper = getZooKeeper();

    /// Working with quorum.
    zookeeper->createIfNotExists(zookeeper_path + "/quorum", String());
    zookeeper->createIfNotExists(zookeeper_path + "/quorum/last_part", String());
    zookeeper->createIfNotExists(zookeeper_path + "/quorum/failed_parts", String());

    /// Tracking lag of replicas.
    zookeeper->createIfNotExists(replica_path + "/min_unprocessed_insert_time", String());
    zookeeper->createIfNotExists(replica_path + "/max_processed_insert_time", String());

    /// Mutations
    zookeeper->createIfNotExists(zookeeper_path + "/mutations", String());
    zookeeper->createIfNotExists(replica_path + "/mutation_pointer", String());

    /// ALTERs of the metadata node.
    zookeeper->createIfNotExists(replica_path + "/metadata", String());
}


void StorageReplicatedMergeTree::createTableIfNotExists()
{
    auto zookeeper = getZooKeeper();

    if (zookeeper->exists(zookeeper_path))
        return;

    LOG_DEBUG(log, "Creating table " << zookeeper_path);

    zookeeper->createAncestors(zookeeper_path);

    /// We write metadata of table so that the replicas can check table parameters with them.
    String metadata = ReplicatedMergeTreeTableMetadata(data).toString();

    Coordination::Requests ops;
    ops.emplace_back(zkutil::makeCreateRequest(zookeeper_path, "",
        zkutil::CreateMode::Persistent));
    ops.emplace_back(zkutil::makeCreateRequest(zookeeper_path + "/metadata", metadata,
        zkutil::CreateMode::Persistent));
    ops.emplace_back(zkutil::makeCreateRequest(zookeeper_path + "/columns", getColumns().toString(),
        zkutil::CreateMode::Persistent));
    ops.emplace_back(zkutil::makeCreateRequest(zookeeper_path + "/log", "",
        zkutil::CreateMode::Persistent));
    ops.emplace_back(zkutil::makeCreateRequest(zookeeper_path + "/blocks", "",
        zkutil::CreateMode::Persistent));
    ops.emplace_back(zkutil::makeCreateRequest(zookeeper_path + "/block_numbers", "",
        zkutil::CreateMode::Persistent));
    ops.emplace_back(zkutil::makeCreateRequest(zookeeper_path + "/nonincrement_block_numbers", "",
        zkutil::CreateMode::Persistent)); /// /nonincrement_block_numbers dir is unused, but is created nonetheless for backwards compatibility.
    ops.emplace_back(zkutil::makeCreateRequest(zookeeper_path + "/leader_election", "",
        zkutil::CreateMode::Persistent));
    ops.emplace_back(zkutil::makeCreateRequest(zookeeper_path + "/temp", "",
        zkutil::CreateMode::Persistent));
    ops.emplace_back(zkutil::makeCreateRequest(zookeeper_path + "/replicas", "",
        zkutil::CreateMode::Persistent));

    Coordination::Responses responses;
    auto code = zookeeper->tryMulti(ops, responses);
    if (code && code != Coordination::ZNODEEXISTS)
        throw Coordination::Exception(code);
}


/** Verify that list of columns and table settings match those specified in ZK (/ metadata).
    * If not, throw an exception.
    */
void StorageReplicatedMergeTree::checkTableStructure(bool skip_sanity_checks, bool allow_alter)
{
    auto zookeeper = getZooKeeper();

    ReplicatedMergeTreeTableMetadata old_metadata(data);

    Coordination::Stat metadata_stat;
    String metadata_str = zookeeper->get(zookeeper_path + "/metadata", &metadata_stat);
    auto metadata_from_zk = ReplicatedMergeTreeTableMetadata::parse(metadata_str);
    auto metadata_diff = old_metadata.checkAndFindDiff(metadata_from_zk, allow_alter);
    metadata_version = metadata_stat.version;

    Coordination::Stat columns_stat;
    auto columns_from_zk = ColumnsDescription::parse(zookeeper->get(zookeeper_path + "/columns", &columns_stat));
    columns_version = columns_stat.version;

    const ColumnsDescription & old_columns = getColumns();
    if (columns_from_zk != old_columns || !metadata_diff.empty())
    {
        if (allow_alter &&
            (skip_sanity_checks ||
             old_columns.ordinary.sizeOfDifference(columns_from_zk.ordinary) +
             old_columns.materialized.sizeOfDifference(columns_from_zk.materialized) <= 2))
        {
            LOG_WARNING(log, "Table structure in ZooKeeper is a little different from local table structure. Assuming ALTER.");

            /// We delay setting table structure till startup() because otherwise new table metadata file can
            /// be overwritten in DatabaseOrdinary::createTable.
            set_table_structure_at_startup = [columns_from_zk, metadata_diff, this]()
            {
                /// Without any locks, because table has not been created yet.
                setTableStructure(std::move(columns_from_zk), metadata_diff);
            };
        }
        else
        {
            throw Exception("Table structure in ZooKeeper is too different from local table structure",
                            ErrorCodes::INCOMPATIBLE_COLUMNS);
        }
    }
}


void StorageReplicatedMergeTree::setTableStructure(ColumnsDescription new_columns, const ReplicatedMergeTreeTableMetadata::Diff & metadata_diff)
{
    ASTPtr new_primary_key_ast = data.primary_key_ast;
    ASTPtr new_order_by_ast = data.order_by_ast;
    IDatabase::ASTModifier storage_modifier;
    if (!metadata_diff.empty())
    {
        ParserNotEmptyExpressionList parser(false);
        auto new_sorting_key_expr_list = parseQuery(parser, metadata_diff.new_sorting_key, 0);

        if (new_sorting_key_expr_list->children.size() == 1)
            new_order_by_ast = new_sorting_key_expr_list->children[0];
        else
        {
            auto tuple = makeASTFunction("tuple");
            tuple->arguments->children = new_sorting_key_expr_list->children;
            new_order_by_ast = tuple;
        }

        if (!data.primary_key_ast)
        {
            /// Primary and sorting key become independent after this ALTER so we have to
            /// save the old ORDER BY expression as the new primary key.
            new_primary_key_ast = data.order_by_ast->clone();
        }

        storage_modifier = [&](IAST & ast)
        {
            auto & storage_ast = typeid_cast<ASTStorage &>(ast);

            if (!storage_ast.order_by)
                throw Exception(
                    "ALTER MODIFY ORDER BY of default-partitioned tables is not supported",
                    ErrorCodes::LOGICAL_ERROR);

            if (new_primary_key_ast.get() != data.primary_key_ast.get())
                storage_ast.set(storage_ast.primary_key, new_primary_key_ast);

            storage_ast.set(storage_ast.order_by, new_order_by_ast);
        };
    }

    global_context.getDatabase(database_name)->alterTable(global_context, table_name, new_columns, storage_modifier);

    /// Even if the primary/sorting keys didn't change we must reinitialize it
    /// because primary key column types might have changed.
    data.setPrimaryKeyAndColumns(new_order_by_ast, new_primary_key_ast, new_columns);
}


/** If necessary, restore a part, replica itself adds a record for its receipt.
  * What time should I put for this entry in the queue? Time is taken into account when calculating lag of replica.
  * For these purposes, it makes sense to use creation time of missing part
  *  (that is, in calculating lag, it will be taken into account how old is the part we need to recover).
  */
static time_t tryGetPartCreateTime(zkutil::ZooKeeperPtr & zookeeper, const String & replica_path, const String & part_name)
{
    time_t res = 0;

    /// We get creation time of part, if it still exists (was not merged, for example).
    Coordination::Stat stat;
    String unused;
    if (zookeeper->tryGet(replica_path + "/parts/" + part_name, unused, &stat))
        res = stat.ctime / 1000;

    return res;
}


void StorageReplicatedMergeTree::createReplica()
{
    auto zookeeper = getZooKeeper();

    LOG_DEBUG(log, "Creating replica " << replica_path);

    int32_t code;

    do
    {
        Coordination::Stat replicas_stat;
        String last_added_replica = zookeeper->get(zookeeper_path + "/replicas", &replicas_stat);

        /// If it is not the first replica, we will mark it as "lost", to immediately repair (clone) from existing replica.
        String is_lost_value = last_added_replica.empty() ? "0" : "1";

        Coordination::Requests ops;
        Coordination::Responses resps;
        ops.emplace_back(zkutil::makeCreateRequest(replica_path, "", zkutil::CreateMode::Persistent));
        ops.emplace_back(zkutil::makeCreateRequest(replica_path + "/host", "", zkutil::CreateMode::Persistent));
        ops.emplace_back(zkutil::makeCreateRequest(replica_path + "/log_pointer", "", zkutil::CreateMode::Persistent));
        ops.emplace_back(zkutil::makeCreateRequest(replica_path + "/queue", "", zkutil::CreateMode::Persistent));
        ops.emplace_back(zkutil::makeCreateRequest(replica_path + "/parts", "", zkutil::CreateMode::Persistent));
        ops.emplace_back(zkutil::makeCreateRequest(replica_path + "/flags", "", zkutil::CreateMode::Persistent));
        ops.emplace_back(zkutil::makeCreateRequest(replica_path + "/is_lost", is_lost_value, zkutil::CreateMode::Persistent));
        ops.emplace_back(zkutil::makeCreateRequest(replica_path + "/columns", getColumns().toString(), zkutil::CreateMode::Persistent));
        /// Check version of /replicas to see if there are any replicas created at the same moment of time.
        ops.emplace_back(zkutil::makeSetRequest(zookeeper_path + "/replicas", "last added replica: " + replica_name, replicas_stat.version));

        code = zookeeper->tryMulti(ops, resps);
        if (code == Coordination::Error::ZNODEEXISTS)
            throw Exception("Replica " + replica_path + " already exists.", ErrorCodes::REPLICA_IS_ALREADY_EXIST);
        else if (code == Coordination::Error::ZBADVERSION)
            LOG_ERROR(log, "Retrying createReplica(), because some other replicas were created at the same time");
        else
            zkutil::KeeperMultiException::check(code, ops, resps);
    } while (code == Coordination::Error::ZBADVERSION);
}


void StorageReplicatedMergeTree::checkParts(bool skip_sanity_checks)
{
    auto zookeeper = getZooKeeper();

    Strings expected_parts_vec = zookeeper->getChildren(replica_path + "/parts");

    /// Parts in ZK.
    NameSet expected_parts(expected_parts_vec.begin(), expected_parts_vec.end());

    /// There are no PreCommitted parts at startup.
    auto parts = data.getDataParts({MergeTreeDataPartState::Committed, MergeTreeDataPartState::Outdated});

    /// Local parts that are not in ZK.
    MergeTreeData::DataParts unexpected_parts;

    for (const auto & part : parts)
    {
        if (expected_parts.count(part->name))
            expected_parts.erase(part->name);
        else
            unexpected_parts.insert(part);
    }

    /// Which local parts to added into ZK.
    MergeTreeData::DataPartsVector parts_to_add;
    UInt64 parts_to_add_rows = 0;

    /// Which parts should be taken from other replicas.
    Strings parts_to_fetch;

    for (const String & missing_name : expected_parts)
    {
        /// If locally some part is missing, but there is a part covering it, you can replace it in ZK with the covering one.
        auto containing = data.getActiveContainingPart(missing_name);
        if (containing)
        {
            LOG_ERROR(log, "Ignoring missing local part " << missing_name << " because part " << containing->name << " exists");
            if (unexpected_parts.count(containing))
            {
                parts_to_add.push_back(containing);
                unexpected_parts.erase(containing);
                parts_to_add_rows += containing->rows_count;
            }
        }
        else
            parts_to_fetch.push_back(missing_name);
    }

    for (const String & name : parts_to_fetch)
        expected_parts.erase(name);


    /** To check the adequacy, for the parts that are in the FS, but not in ZK, we will only consider not the most recent parts.
      * Because unexpected new parts usually arise only because they did not have time to enroll in ZK with a rough restart of the server.
      * It also occurs from deduplicated parts that did not have time to retire.
      */
    size_t unexpected_parts_nonnew = 0;
    UInt64 unexpected_parts_nonnew_rows = 0;
    UInt64 unexpected_parts_rows = 0;
    for (const auto & part : unexpected_parts)
    {
        if (part->info.level > 0)
        {
            ++unexpected_parts_nonnew;
            unexpected_parts_nonnew_rows += part->rows_count;
        }

        unexpected_parts_rows += part->rows_count;
    }

    /// Additional helpful statistics
    auto get_blocks_count_in_data_part = [&] (const String & part_name) -> UInt64
    {
        MergeTreePartInfo part_info;
        if (MergeTreePartInfo::tryParsePartName(part_name, &part_info, data.format_version))
            return part_info.getBlocksCount();

        LOG_ERROR(log, "Unexpected part name: " << part_name);
        return 0;
    };

    UInt64 parts_to_fetch_blocks = 0;
    for (const String & name : parts_to_fetch)
        parts_to_fetch_blocks += get_blocks_count_in_data_part(name);

    UInt64 expected_parts_blocks = 0;
    for (const String & name : expected_parts)
        expected_parts_blocks += get_blocks_count_in_data_part(name);

    std::stringstream sanity_report;
    sanity_report << "There are "
        << unexpected_parts.size() << " unexpected parts with " << unexpected_parts_rows << " rows ("
        << unexpected_parts_nonnew << " of them is not just-written with " << unexpected_parts_rows << " rows), "
        << parts_to_add.size() << " unexpectedly merged parts with " << parts_to_add_rows << " rows, "
        << expected_parts.size() << " missing obsolete parts (with " << expected_parts_blocks << " blocks), "
        << parts_to_fetch.size() << " missing parts (with " << parts_to_fetch_blocks << " blocks).";

    /** We can automatically synchronize data,
      *  if the ratio of the total number of errors to the total number of parts (minimum - on the local filesystem or in ZK)
      *  is no more than some threshold (for example 50%).
      *
      * A large ratio of mismatches in the data on the filesystem and the expected data
      *  may indicate a configuration error (the server accidentally connected as a replica not from right shard).
      * In this case, the protection mechanism does not allow the server to start.
      */

    UInt64 total_rows_on_filesystem = 0;
    for (const auto & part : parts)
        total_rows_on_filesystem += part->rows_count;

    UInt64 total_suspicious_rows = parts_to_add_rows + unexpected_parts_rows;
    UInt64 total_suspicious_rows_no_new = parts_to_add_rows + unexpected_parts_nonnew_rows;

    bool insane = total_suspicious_rows > total_rows_on_filesystem * data.settings.replicated_max_ratio_of_wrong_parts;

    if (insane && !skip_sanity_checks)
    {
        std::stringstream why;
        why << "The local set of parts of table " << database_name << "." << table_name << " doesn't look like the set of parts "
            << "in ZooKeeper: "
            << formatReadableQuantity(total_suspicious_rows) << " rows of " << formatReadableQuantity(total_rows_on_filesystem)
            << " total rows in filesystem are suspicious.";

        throw Exception(why.str() + " " + sanity_report.str(), ErrorCodes::TOO_MANY_UNEXPECTED_DATA_PARTS);
    }

    if (total_suspicious_rows_no_new > 0)
        LOG_WARNING(log, sanity_report.str());

    /// Add information to the ZK about the parts that cover the missing parts.
    for (const MergeTreeData::DataPartPtr & part : parts_to_add)
    {
        LOG_ERROR(log, "Adding unexpected local part to ZooKeeper: " << part->name);

        Coordination::Requests ops;
        checkPartChecksumsAndAddCommitOps(zookeeper, part, ops);
        zookeeper->multi(ops);
    }

    /// Remove from ZK information about the parts covered by the newly added ones.
    {
        for (const String & name : expected_parts)
            LOG_ERROR(log, "Removing unexpectedly merged local part from ZooKeeper: " << name);

        removePartsFromZooKeeper(zookeeper, Strings(expected_parts.begin(), expected_parts.end()));
    }

    /// Add to the queue jobs to pick up the missing parts from other replicas and remove from ZK the information that we have them.

    std::vector<std::future<Coordination::ExistsResponse>> exists_futures;
    exists_futures.reserve(parts_to_fetch.size());
    for (const String & part_name : parts_to_fetch)
    {
        String part_path = replica_path + "/parts/" + part_name;
        exists_futures.emplace_back(zookeeper->asyncExists(part_path));
    }

    std::vector<std::future<Coordination::MultiResponse>> enqueue_futures;
    enqueue_futures.reserve(parts_to_fetch.size());
    for (size_t i = 0; i < parts_to_fetch.size(); ++i)
    {
        const String & part_name = parts_to_fetch[i];
        LOG_ERROR(log, "Removing locally missing part from ZooKeeper and queueing a fetch: " << part_name);

        Coordination::Requests ops;

        time_t part_create_time = 0;
        Coordination::ExistsResponse exists_resp = exists_futures[i].get();
        if (!exists_resp.error)
        {
            part_create_time = exists_resp.stat.ctime / 1000;
            removePartFromZooKeeper(part_name, ops, exists_resp.stat.numChildren > 0);
        }

        LogEntry log_entry;
        log_entry.type = LogEntry::GET_PART;
        log_entry.source_replica = "";
        log_entry.new_part_name = part_name;
        log_entry.create_time = part_create_time;

        /// We assume that this occurs before the queue is loaded (queue.initialize).
        ops.emplace_back(zkutil::makeCreateRequest(
            replica_path + "/queue/queue-", log_entry.toString(), zkutil::CreateMode::PersistentSequential));

        enqueue_futures.emplace_back(zookeeper->asyncMulti(ops));
    }

    for (auto & future : enqueue_futures)
        future.get();

    /// Remove extra local parts.
    for (const MergeTreeData::DataPartPtr & part : unexpected_parts)
    {
        LOG_ERROR(log, "Renaming unexpected part " << part->name << " to ignored_" + part->name);
        data.forgetPartAndMoveToDetached(part, "ignored_", true);
    }
}


void StorageReplicatedMergeTree::checkPartChecksumsAndAddCommitOps(const zkutil::ZooKeeperPtr & zookeeper,
    const MergeTreeData::DataPartPtr & part, Coordination::Requests & ops, String part_name, NameSet * absent_replicas_paths)
{
    if (part_name.empty())
        part_name = part->name;

    check(part->columns);
    int expected_columns_version = columns_version;

    auto local_part_header = ReplicatedMergeTreePartHeader::fromColumnsAndChecksums(
        part->columns, part->checksums);

    Strings replicas = zookeeper->getChildren(zookeeper_path + "/replicas");
    std::shuffle(replicas.begin(), replicas.end(), rng);
    bool has_been_already_added = false;

    for (const String & replica : replicas)
    {
        String current_part_path = zookeeper_path + "/replicas/" + replica + "/parts/" + part_name;

        String part_zk_str;
        if (!zookeeper->tryGet(current_part_path, part_zk_str))
        {
            if (absent_replicas_paths)
                absent_replicas_paths->emplace(current_part_path);

            continue;
        }

        ReplicatedMergeTreePartHeader replica_part_header;
        if (!part_zk_str.empty())
            replica_part_header = ReplicatedMergeTreePartHeader::fromString(part_zk_str);
        else
        {
            Coordination::Stat columns_stat_before, columns_stat_after;
            String columns_str;
            String checksums_str;
            /// Let's check that the node's version with the columns did not change while we were reading the checksums.
            /// This ensures that the columns and the checksum refer to the same data.
            if (!zookeeper->tryGet(current_part_path + "/columns", columns_str, &columns_stat_before) ||
                !zookeeper->tryGet(current_part_path + "/checksums", checksums_str) ||
                !zookeeper->exists(current_part_path + "/columns", &columns_stat_after) ||
                columns_stat_before.version != columns_stat_after.version)
            {
                LOG_INFO(log, "Not checking checksums of part " << part_name << " with replica " << replica
                    << " because part changed while we were reading its checksums");
                continue;
            }

            replica_part_header = ReplicatedMergeTreePartHeader::fromColumnsAndChecksumsZNodes(
                columns_str, checksums_str);
        }

        if (replica_part_header.getColumnsHash() != local_part_header.getColumnsHash())
        {
            LOG_INFO(log, "Not checking checksums of part " << part_name << " with replica " << replica
                << " because columns are different");
            continue;
        }

        replica_part_header.getChecksums().checkEqual(local_part_header.getChecksums(), true);

        if (replica == replica_name)
            has_been_already_added = true;

        /// If we verify checksums in "sequential manner" (i.e. recheck absence of checksums on other replicas when commit)
        /// then it is enough to verify checksums on at least one replica since checksums on other replicas must be the same.
        if (absent_replicas_paths)
        {
            absent_replicas_paths->clear();
            break;
        }
    }

    if (!has_been_already_added)
    {
        String part_path = replica_path + "/parts/" + part_name;

        ops.emplace_back(zkutil::makeCheckRequest(
            zookeeper_path + "/columns", expected_columns_version));

        if (data.settings.use_minimalistic_part_header_in_zookeeper)
        {
            ops.emplace_back(zkutil::makeCreateRequest(
                part_path, local_part_header.toString(), zkutil::CreateMode::Persistent));
        }
        else
        {
            ops.emplace_back(zkutil::makeCreateRequest(
                part_path, "", zkutil::CreateMode::Persistent));
            ops.emplace_back(zkutil::makeCreateRequest(
                part_path + "/columns", part->columns.toString(), zkutil::CreateMode::Persistent));
            ops.emplace_back(zkutil::makeCreateRequest(
                part_path + "/checksums", getChecksumsForZooKeeper(part->checksums), zkutil::CreateMode::Persistent));
        }
    }
    else
    {
        LOG_WARNING(log, "checkPartAndAddToZooKeeper: node " << replica_path + "/parts/" + part_name << " already exists."
            << " Will not commit any nodes.");
    }
}

MergeTreeData::DataPartsVector StorageReplicatedMergeTree::checkPartChecksumsAndCommit(MergeTreeData::Transaction & transaction,
    const MergeTreeData::DataPartPtr & part)
{
    auto zookeeper = getZooKeeper();

    while (true)
    {
        Coordination::Requests ops;
        NameSet absent_part_paths_on_replicas;

        /// Checksums are checked here and `ops` is filled. In fact, the part is added to ZK just below, when executing `multi`.
        checkPartChecksumsAndAddCommitOps(zookeeper, part, ops, part->name, &absent_part_paths_on_replicas);

        /// Do not commit if the part is obsolete, we have just briefly checked its checksums
        if (transaction.isEmpty())
            return {};

        /// Will check that the part did not suddenly appear on skipped replicas
        if (!absent_part_paths_on_replicas.empty())
        {
            Coordination::Requests new_ops;
            for (const String & part_path : absent_part_paths_on_replicas)
            {
                new_ops.emplace_back(zkutil::makeCreateRequest(part_path, "", zkutil::CreateMode::Persistent));
                new_ops.emplace_back(zkutil::makeRemoveRequest(part_path, -1));
            }

            /// Add check ops at the beginning
            new_ops.insert(new_ops.end(), ops.begin(), ops.end());
            ops = std::move(new_ops);
        }

        try
        {
            zookeeper->multi(ops);
            return transaction.commit();
        }
        catch (const zkutil::KeeperMultiException & e)
        {
            size_t num_check_ops = 2 * absent_part_paths_on_replicas.size();
            size_t failed_op_index = e.failed_op_index;

            if (failed_op_index < num_check_ops && e.code == Coordination::ZNODEEXISTS)
            {
                LOG_INFO(log, "The part " << e.getPathForFirstFailedOp() << " on a replica suddenly appeared, will recheck checksums");
            }
            else
                throw;
        }
    }
}

String StorageReplicatedMergeTree::getChecksumsForZooKeeper(const MergeTreeDataPartChecksums & checksums) const
{
    return MinimalisticDataPartChecksums::getSerializedString(checksums,
                                                              static_cast<bool>(data.settings.use_minimalistic_checksums_in_zookeeper));
}


bool StorageReplicatedMergeTree::executeLogEntry(LogEntry & entry)
{
    if (entry.type == LogEntry::DROP_RANGE)
    {
        executeDropRange(entry);
        return true;
    }

    if (entry.type == LogEntry::CLEAR_COLUMN)
    {
        executeClearColumnInPartition(entry);
        return true;
    }

    if (entry.type == LogEntry::REPLACE_RANGE)
    {
        executeReplaceRange(entry);
        return true;
    }

    if (entry.type == LogEntry::GET_PART ||
        entry.type == LogEntry::MERGE_PARTS ||
        entry.type == LogEntry::MUTATE_PART)
    {
        /// If we already have this part or a part covering it, we do not need to do anything.
        /// The part may be still in the PreCommitted -> Committed transition so we first search
        /// among PreCommitted parts to definitely find the desired part if it exists.
        MergeTreeData::DataPartPtr existing_part = data.getPartIfExists(entry.new_part_name, {MergeTreeDataPartState::PreCommitted});
        if (!existing_part)
            existing_part = data.getActiveContainingPart(entry.new_part_name);

        /// Even if the part is locally, it (in exceptional cases) may not be in ZooKeeper. Let's check that it is there.
        if (existing_part && getZooKeeper()->exists(replica_path + "/parts/" + existing_part->name))
        {
            if (!(entry.type == LogEntry::GET_PART && entry.source_replica == replica_name))
            {
                LOG_DEBUG(log, "Skipping action for part " << entry.new_part_name << " because part " + existing_part->name + " already exists.");
            }
            return true;
        }
    }

    if (entry.type == LogEntry::GET_PART && entry.source_replica == replica_name)
        LOG_WARNING(log, "Part " << entry.new_part_name << " from own log doesn't exist.");

    /// Perhaps we don't need this part, because during write with quorum, the quorum has failed (see below about `/quorum/failed_parts`).
    if (entry.quorum && getZooKeeper()->exists(zookeeper_path + "/quorum/failed_parts/" + entry.new_part_name))
    {
        LOG_DEBUG(log, "Skipping action for part " << entry.new_part_name << " because quorum for that part was failed.");
        return true;    /// NOTE Deletion from `virtual_parts` is not done, but it is only necessary for merge.
    }

    bool do_fetch = false;
    if (entry.type == LogEntry::GET_PART)
    {
        do_fetch = true;
    }
    else if (entry.type == LogEntry::MERGE_PARTS)
    {
        do_fetch = !tryExecuteMerge(entry);
    }
    else if (entry.type == LogEntry::MUTATE_PART)
    {
        do_fetch = !tryExecutePartMutation(entry);
    }
    else
    {
        throw Exception("Unexpected log entry type: " + toString(static_cast<int>(entry.type)), ErrorCodes::LOGICAL_ERROR);
    }

    if (do_fetch)
        return executeFetch(entry);

    return true;
}


void StorageReplicatedMergeTree::writePartLog(
    PartLogElement::Type type, const ExecutionStatus & execution_status, UInt64 elapsed_ns,
    const String & new_part_name,
    const MergeTreeData::DataPartPtr & result_part,
    const MergeTreeData::DataPartsVector & source_parts,
    const MergeListEntry * merge_entry)
{
    try
    {
        auto part_log = global_context.getPartLog(database_name);
        if (!part_log)
            return;

        PartLogElement part_log_elem;

        part_log_elem.event_type = type;

        part_log_elem.error = static_cast<UInt16>(execution_status.code);
        part_log_elem.exception = execution_status.message;

        part_log_elem.event_time = time(nullptr);
        /// TODO: Stop stopwatch in outer code to exclude ZK timings and so on
        part_log_elem.duration_ms = elapsed_ns / 10000000;

        part_log_elem.database_name = database_name;
        part_log_elem.table_name = table_name;
        part_log_elem.part_name = new_part_name;

        if (result_part)
        {
            part_log_elem.bytes_compressed_on_disk = result_part->bytes_on_disk;
            part_log_elem.rows = result_part->rows_count;
        }

        part_log_elem.source_part_names.reserve(source_parts.size());
        for (const auto & source_part : source_parts)
            part_log_elem.source_part_names.push_back(source_part->name);

        if (merge_entry)
        {
            part_log_elem.rows_read = (*merge_entry)->bytes_read_uncompressed;
            part_log_elem.bytes_read_uncompressed = (*merge_entry)->bytes_read_uncompressed;

            part_log_elem.rows = (*merge_entry)->rows_written;
            part_log_elem.bytes_uncompressed = (*merge_entry)->bytes_written_uncompressed;
        }

        part_log->add(part_log_elem);
    }
    catch (...)
    {
        tryLogCurrentException(log, __PRETTY_FUNCTION__);
    }
}


bool StorageReplicatedMergeTree::tryExecuteMerge(const LogEntry & entry)
{
    // Log source part names just in case
    {
        std::stringstream log_message;
        log_message << "Executing log entry to merge parts ";
        for (auto i : ext::range(0, entry.source_parts.size()))
            log_message << (i != 0 ? ", " : "") << entry.source_parts[i];
        log_message << " to " << entry.new_part_name;

        LOG_TRACE(log, log_message.rdbuf());
    }

    MergeTreeData::DataPartsVector parts;
    bool have_all_parts = true;
    for (const String & name : entry.source_parts)
    {
        MergeTreeData::DataPartPtr part = data.getActiveContainingPart(name);
        if (!part)
        {
            have_all_parts = false;
            break;
        }
        if (part->name != name)
        {
            LOG_WARNING(log, "Part " << name << " is covered by " << part->name
                << " but should be merged into " << entry.new_part_name << ". This shouldn't happen often.");
            have_all_parts = false;
            break;
        }
        parts.push_back(part);
    }

    if (!have_all_parts)
    {
        /// If you do not have all the necessary parts, try to take some already merged part from someone.
        LOG_DEBUG(log, "Don't have all parts for merge " << entry.new_part_name << "; will try to fetch it instead");
        return false;
    }
    else if (entry.create_time + data.settings.prefer_fetch_merged_part_time_threshold.totalSeconds() <= time(nullptr))
    {
        /// If entry is old enough, and have enough size, and part are exists in any replica,
        ///  then prefer fetching of merged part from replica.

        size_t sum_parts_bytes_on_disk = 0;
        for (const auto & part : parts)
            sum_parts_bytes_on_disk += part->bytes_on_disk;

        if (sum_parts_bytes_on_disk >= data.settings.prefer_fetch_merged_part_size_threshold)
        {
            String replica = findReplicaHavingPart(entry.new_part_name, true);    /// NOTE excessive ZK requests for same data later, may remove.
            if (!replica.empty())
            {
                LOG_DEBUG(log, "Prefer to fetch " << entry.new_part_name << " from replica " << replica);
                return false;
            }
        }
    }

    /// Start to make the main work

    size_t estimated_space_for_merge = MergeTreeDataMergerMutator::estimateNeededDiskSpace(parts);

    /// Can throw an exception.
    DiskSpaceMonitor::ReservationPtr reserved_space = DiskSpaceMonitor::reserve(full_path, estimated_space_for_merge);

    auto table_lock = lockStructure(false);

    MergeList::EntryPtr merge_entry = global_context.getMergeList().insert(database_name, table_name, entry.new_part_name, parts);

    MergeTreeDataMergerMutator::FuturePart future_merged_part(parts);
    if (future_merged_part.name != entry.new_part_name)
    {
        throw Exception("Future merged part name `" + future_merged_part.name + "` differs from part name in log entry: `"
                        + entry.new_part_name + "`", ErrorCodes::BAD_DATA_PART_NAME);
    }

    MergeTreeData::Transaction transaction(data);
    MergeTreeData::MutableDataPartPtr part;

    Stopwatch stopwatch;

    auto write_part_log = [&] (const ExecutionStatus & execution_status)
    {
        writePartLog(
            PartLogElement::MERGE_PARTS, execution_status, stopwatch.elapsed(),
            entry.new_part_name, part, parts, merge_entry.get());
    };

    try
    {
        part = merger_mutator.mergePartsToTemporaryPart(
            future_merged_part, *merge_entry, entry.create_time, reserved_space.get(), entry.deduplicate);

        merger_mutator.renameMergedTemporaryPart(part, parts, &transaction);

        try
        {
            checkPartChecksumsAndCommit(transaction, part);
        }
        catch (const Exception & e)
        {
            if (MergeTreeDataPartChecksums::isBadChecksumsErrorCode(e.code()))
            {
                transaction.rollback();

                ProfileEvents::increment(ProfileEvents::DataAfterMergeDiffersFromReplica);

                LOG_ERROR(log, getCurrentExceptionMessage(false) << ". "
                    "Data after merge is not byte-identical to data on another replicas. "
                    "There could be several reasons: "
                    "1. Using newer version of compression library after server update. "
                    "2. Using another compression method. "
                    "3. Non-deterministic compression algorithm (highly unlikely). "
                    "4. Non-deterministic merge algorithm due to logical error in code. "
                    "5. Data corruption in memory due to bug in code. "
                    "6. Data corruption in memory due to hardware issue. "
                    "7. Manual modification of source data after server startup. "
                    "8. Manual modification of checksums stored in ZooKeeper. "
                    "We will download merged part from replica to force byte-identical result.");

                write_part_log(ExecutionStatus::fromCurrentException());

                data.tryRemovePartImmediately(std::move(part));
                /// No need to delete the part from ZK because we can be sure that the commit transaction
                /// didn't go through.

                return false;
            }

            throw;
        }

        /** Removing old parts from ZK and from the disk is delayed - see ReplicatedMergeTreeCleanupThread, clearOldParts.
          */

        /** With `ZSESSIONEXPIRED` or `ZOPERATIONTIMEOUT`, we can inadvertently roll back local changes to the parts.
          * This is not a problem, because in this case the merge will remain in the queue, and we will try again.
          */
        merge_selecting_task->schedule();
        ProfileEvents::increment(ProfileEvents::ReplicatedPartMerges);

        write_part_log({});

        return true;
    }
    catch (...)
    {
        write_part_log(ExecutionStatus::fromCurrentException());
        throw;
    }
}


bool StorageReplicatedMergeTree::tryExecutePartMutation(const StorageReplicatedMergeTree::LogEntry & entry)
{
    const String & source_part_name = entry.source_parts.at(0);
    LOG_TRACE(log, "Executing log entry to mutate part " << source_part_name << " to " << entry.new_part_name);

    MergeTreeData::DataPartPtr source_part = data.getActiveContainingPart(source_part_name);
    if (!source_part)
    {
        LOG_DEBUG(log, "Source part " + source_part_name + " for " << entry.new_part_name << " is not ready; will try to fetch it instead");
        return false;
    }

    if (source_part->name != source_part_name)
    {
        throw Exception("Part " + source_part_name + " is covered by " + source_part->name
            + " but should be mutated to " + entry.new_part_name + ". This is a bug.",
            ErrorCodes::LOGICAL_ERROR);
    }

    /// TODO - some better heuristic?
    size_t estimated_space_for_result = MergeTreeDataMergerMutator::estimateNeededDiskSpace({source_part});

    if (entry.create_time + data.settings.prefer_fetch_merged_part_time_threshold.totalSeconds() <= time(nullptr)
        && estimated_space_for_result >= data.settings.prefer_fetch_merged_part_size_threshold)
    {
        /// If entry is old enough, and have enough size, and some replica has the desired part,
        /// then prefer fetching from replica.
        String replica = findReplicaHavingPart(entry.new_part_name, true);    /// NOTE excessive ZK requests for same data later, may remove.
        if (!replica.empty())
        {
            LOG_DEBUG(log, "Prefer to fetch " << entry.new_part_name << " from replica " << replica);
            return false;
        }
    }

    MergeTreePartInfo new_part_info = MergeTreePartInfo::fromPartName(
        entry.new_part_name, data.format_version);
    MutationCommands commands = queue.getMutationCommands(source_part, new_part_info.mutation);

    /// Can throw an exception.
    DiskSpaceMonitor::ReservationPtr reserved_space = DiskSpaceMonitor::reserve(full_path, estimated_space_for_result);

    auto table_lock = lockStructure(false);

    MergeTreeData::MutableDataPartPtr new_part;
    MergeTreeData::Transaction transaction(data);

    MergeTreeDataMergerMutator::FuturePart future_mutated_part;
    future_mutated_part.parts.push_back(source_part);
    future_mutated_part.part_info = new_part_info;
    future_mutated_part.name = entry.new_part_name;

    Stopwatch stopwatch;

    auto write_part_log = [&] (const ExecutionStatus & execution_status)
    {
        writePartLog(
            PartLogElement::MUTATE_PART, execution_status, stopwatch.elapsed(),
            entry.new_part_name, new_part, future_mutated_part.parts, nullptr);
    };

    try
    {
        new_part = merger_mutator.mutatePartToTemporaryPart(future_mutated_part, commands, global_context);
        data.renameTempPartAndReplace(new_part, nullptr, &transaction);

        try
        {
            checkPartChecksumsAndCommit(transaction, new_part);
        }
        catch (const Exception & e)
        {
            if (MergeTreeDataPartChecksums::isBadChecksumsErrorCode(e.code()))
            {
                transaction.rollback();

                ProfileEvents::increment(ProfileEvents::DataAfterMutationDiffersFromReplica);

                LOG_ERROR(log, getCurrentExceptionMessage(false) << ". "
                    "Data after mutation is not byte-identical to data on another replicas. "
                    "We will download merged part from replica to force byte-identical result.");

                write_part_log(ExecutionStatus::fromCurrentException());

                data.tryRemovePartImmediately(std::move(new_part));
                /// No need to delete the part from ZK because we can be sure that the commit transaction
                /// didn't go through.

                return false;
            }

            throw;
        }

        /** With `ZSESSIONEXPIRED` or `ZOPERATIONTIMEOUT`, we can inadvertently roll back local changes to the parts.
          * This is not a problem, because in this case the entry will remain in the queue, and we will try again.
          */
        merge_selecting_task->schedule();
        ProfileEvents::increment(ProfileEvents::ReplicatedPartMutations);
        write_part_log({});

        return true;
    }
    catch (...)
    {
        write_part_log(ExecutionStatus::fromCurrentException());
        throw;
    }
}


bool StorageReplicatedMergeTree::executeFetch(LogEntry & entry)
{
    String replica = findReplicaHavingCoveringPart(entry, true);

    static std::atomic_uint total_fetches {0};
    if (data.settings.replicated_max_parallel_fetches && total_fetches >= data.settings.replicated_max_parallel_fetches)
    {
        throw Exception("Too many total fetches from replicas, maximum: " + data.settings.replicated_max_parallel_fetches.toString(),
            ErrorCodes::TOO_MANY_FETCHES);
    }

    ++total_fetches;
    SCOPE_EXIT({--total_fetches;});

    if (data.settings.replicated_max_parallel_fetches_for_table && current_table_fetches >= data.settings.replicated_max_parallel_fetches_for_table)
    {
        throw Exception("Too many fetches from replicas for table, maximum: " + data.settings.replicated_max_parallel_fetches_for_table.toString(),
            ErrorCodes::TOO_MANY_FETCHES);
    }

    ++current_table_fetches;
    SCOPE_EXIT({--current_table_fetches;});

    try
    {
        if (replica.empty())
        {
            /** If a part is to be written with a quorum and the quorum is not reached yet,
              *  then (due to the fact that a part is impossible to download right now),
              *  the quorum entry should be considered unsuccessful.
              * TODO Complex code, extract separately.
              */
            if (entry.quorum)
            {
                if (entry.type != LogEntry::GET_PART)
                    throw Exception("Logical error: log entry with quorum but type is not GET_PART", ErrorCodes::LOGICAL_ERROR);

                LOG_DEBUG(log, "No active replica has part " << entry.new_part_name << " which needs to be written with quorum."
                    " Will try to mark that quorum as failed.");

                /** Atomically:
                  * - if replicas do not become active;
                  * - if there is a `quorum` node with this part;
                  * - delete `quorum` node;
                  * - add a part to the list `quorum/failed_parts`;
                  * - if the part is not already removed from the list for deduplication `blocks/block_num`, then delete it;
                  *
                  * If something changes, then we will nothing - we'll get here again next time.
                  */

                /** We collect the `host` node versions from the replicas.
                  * When the replica becomes active, it changes the value of host in the same transaction (with the creation of `is_active`).
                  * This will ensure that the replicas do not become active.
                  */

                auto zookeeper = getZooKeeper();

                Strings replicas = zookeeper->getChildren(zookeeper_path + "/replicas");

                Coordination::Requests ops;

                for (size_t i = 0, size = replicas.size(); i < size; ++i)
                {
                    Coordination::Stat stat;
                    String path = zookeeper_path + "/replicas/" + replicas[i] + "/host";
                    zookeeper->get(path, &stat);
                    ops.emplace_back(zkutil::makeCheckRequest(path, stat.version));
                }

                /// We verify that while we were collecting versions, the replica with the necessary part did not come alive.
                replica = findReplicaHavingPart(entry.new_part_name, true);

                /// Also during this time a completely new replica could be created.
                /// But if a part does not appear on the old, then it can not be on the new one either.

                if (replica.empty())
                {
                    Coordination::Stat quorum_stat;
                    String quorum_path = zookeeper_path + "/quorum/status";
                    String quorum_str = zookeeper->get(quorum_path, &quorum_stat);
                    ReplicatedMergeTreeQuorumEntry quorum_entry;
                    quorum_entry.fromString(quorum_str);

                    if (quorum_entry.part_name == entry.new_part_name)
                    {
                        ops.emplace_back(zkutil::makeRemoveRequest(quorum_path, quorum_stat.version));

                        auto part_info = MergeTreePartInfo::fromPartName(entry.new_part_name, data.format_version);

                        if (part_info.min_block != part_info.max_block)
                            throw Exception("Logical error: log entry with quorum for part covering more than one block number",
                                ErrorCodes::LOGICAL_ERROR);

                        ops.emplace_back(zkutil::makeCreateRequest(
                            zookeeper_path + "/quorum/failed_parts/" + entry.new_part_name,
                            "",
                            zkutil::CreateMode::Persistent));

                        /// Deleting from `blocks`.
                        if (!entry.block_id.empty() && zookeeper->exists(zookeeper_path + "/blocks/" + entry.block_id))
                            ops.emplace_back(zkutil::makeRemoveRequest(zookeeper_path + "/blocks/" + entry.block_id, -1));

                        Coordination::Responses responses;
                        auto code = zookeeper->tryMulti(ops, responses);

                        if (code == Coordination::ZOK)
                        {
                            LOG_DEBUG(log, "Marked quorum for part " << entry.new_part_name << " as failed.");
                            queue.removeFromVirtualParts(part_info);
                            return true;
                        }
                        else if (code == Coordination::ZBADVERSION || code == Coordination::ZNONODE || code == Coordination::ZNODEEXISTS)
                        {
                            LOG_DEBUG(log, "State was changed or isn't expected when trying to mark quorum for part "
                                << entry.new_part_name << " as failed. Code: " << zkutil::ZooKeeper::error2string(code));
                        }
                        else
                            throw Coordination::Exception(code);
                    }
                    else
                    {
                        LOG_WARNING(log, "No active replica has part " << entry.new_part_name
                            << ", but that part needs quorum and /quorum/status contains entry about another part " << quorum_entry.part_name
                            << ". It means that part was successfully written to " << entry.quorum
                            << " replicas, but then all of them goes offline."
                            << " Or it is a bug.");
                    }
                }
            }

            if (replica.empty())
            {
                ProfileEvents::increment(ProfileEvents::ReplicatedPartFailedFetches);
                throw Exception("No active replica has part " + entry.new_part_name + " or covering part", ErrorCodes::NO_REPLICA_HAS_PART);
            }
        }

        try
        {
            if (!fetchPart(entry.actual_new_part_name, zookeeper_path + "/replicas/" + replica, false, entry.quorum))
                return false;
        }
        catch (Exception & e)
        {
            /// No stacktrace, just log message
            if (e.code() == ErrorCodes::RECEIVED_ERROR_TOO_MANY_REQUESTS)
                e.addMessage("Too busy replica. Will try later.");
            throw;
        }

        if (entry.type == LogEntry::MERGE_PARTS)
            ProfileEvents::increment(ProfileEvents::ReplicatedPartFetchesOfMerged);
    }
    catch (...)
    {
        /** If you can not download the part you need for some merge, it's better not to try to get other parts for this merge,
          * but try to get already merged part. To do this, move the action to get the remaining parts
          * for this merge at the end of the queue.
          */
        try
        {
            auto parts_for_merge = queue.moveSiblingPartsForMergeToEndOfQueue(entry.new_part_name);

            if (!parts_for_merge.empty() && replica.empty())
            {
                LOG_INFO(log, "No active replica has part " << entry.new_part_name << ". Will fetch merged part instead.");
                return false;
            }

            /** If no active replica has a part, and there is no merge in the queue with its participation,
              * check to see if any (active or inactive) replica has such a part or covering it.
              */
            if (replica.empty())
                enqueuePartForCheck(entry.new_part_name);
        }
        catch (...)
        {
            tryLogCurrentException(log, __PRETTY_FUNCTION__);
        }

        throw;
    }

    return true;
}


void StorageReplicatedMergeTree::executeDropRange(const LogEntry & entry)
{
    auto drop_range_info = MergeTreePartInfo::fromPartName(entry.new_part_name, data.format_version);
    queue.removePartProducingOpsInRange(getZooKeeper(), drop_range_info, entry);

    LOG_DEBUG(log, (entry.detach ? "Detaching" : "Removing") << " parts.");

    /// Delete the parts contained in the range to be deleted.
    /// It's important that no old parts remain (after the merge), because otherwise,
    ///  after adding a new replica, this new replica downloads them, but does not delete them.
    /// And, if you do not, the parts will come to life after the server is restarted.
    /// Therefore, we use all data parts.

    MergeTreeData::DataPartsVector parts_to_remove;
    {
        auto data_parts_lock = data.lockParts();
        parts_to_remove = data.removePartsInRangeFromWorkingSet(drop_range_info, true, true, data_parts_lock);
    }

    if (entry.detach)
    {
        /// If DETACH clone parts to detached/ directory
        for (const auto & part : parts_to_remove)
        {
            LOG_INFO(log, "Detaching " << part->relative_path);
            part->makeCloneInDetached("");
        }
    }

    /// Forcibly remove parts from ZooKeeper
    tryRemovePartsFromZooKeeperWithRetries(parts_to_remove);

    LOG_INFO(log, (entry.detach ? "Detached " : "Removed ") << parts_to_remove.size() << " parts inside " << entry.new_part_name << ".");

    /// We want to remove dropped parts from disk as soon as possible
    /// To be removed a partition should have zero refcount, therefore call the cleanup thread at exit
    parts_to_remove.clear();
    cleanup_thread.wakeup();
}


void StorageReplicatedMergeTree::executeClearColumnInPartition(const LogEntry & entry)
{
    LOG_INFO(log, "Clear column " << entry.column_name << " in parts inside " << entry.new_part_name << " range");

    auto entry_part_info = MergeTreePartInfo::fromPartName(entry.new_part_name, data.format_version);

    /// We don't change table structure, only data in some parts
    /// To disable reading from these parts, we will sequentially acquire write lock for each part inside alterDataPart()
    /// If we will lock the whole table here, a deadlock can occur. For example, if use use Buffer table (CLICKHOUSE-3238)
    auto lock_read_structure = lockStructure(false);

    auto zookeeper = getZooKeeper();

    AlterCommand alter_command;
    alter_command.type = AlterCommand::DROP_COLUMN;
    alter_command.column_name = entry.column_name;

    auto new_columns = getColumns();
    ASTPtr ignored_order_by_ast;
    ASTPtr ignored_primary_key_ast;
    alter_command.apply(new_columns, ignored_order_by_ast, ignored_primary_key_ast);

    size_t modified_parts = 0;
    auto parts = data.getDataParts();
    auto columns_for_parts = new_columns.getAllPhysical();

    /// Check there are no merges in range again
    /// TODO: Currently, there are no guarantees that a merge covering entry_part_info will happen during the execution.
    /// To solve this problem we could add read/write flags for each part in future_parts
    ///  and make more sophisticated checks for merges in shouldExecuteLogEntry().
    /// But this feature will be useless when the mutation feature is implemented.
    queue.checkThereAreNoConflictsInRange(entry_part_info, entry);

    for (const auto & part : parts)
    {
        if (!entry_part_info.contains(part->info))
            continue;

        LOG_DEBUG(log, "Clearing column " << entry.column_name << " in part " << part->name);

        auto transaction = data.alterDataPart(part, columns_for_parts, false);
        if (!transaction)
            continue;

        updatePartHeaderInZooKeeperAndCommit(zookeeper, *transaction);

        ++modified_parts;
    }

    LOG_DEBUG(log, "Cleared column " << entry.column_name << " in " << modified_parts << " parts");

    /// Recalculate columns size (not only for the modified column)
    data.recalculateColumnSizes();
}


bool StorageReplicatedMergeTree::executeReplaceRange(const LogEntry & entry)
{
    Stopwatch watch;
    auto & entry_replace = *entry.replace_range_entry;

    MergeTreePartInfo drop_range = MergeTreePartInfo::fromPartName(entry_replace.drop_range_part_name, data.format_version);
    /// Range with only one block has special meaning ATTACH PARTITION
    bool replace = drop_range.getBlocksCount() > 1;

    queue.removePartProducingOpsInRange(getZooKeeper(), drop_range, entry);

    struct PartDescription
    {
        PartDescription(size_t index_, const String & src_part_name_, const String & new_part_name_, const String & checksum_hex_,
                        MergeTreeDataFormatVersion format_version)
            : index(index_),
            src_part_name(src_part_name_), src_part_info(MergeTreePartInfo::fromPartName(src_part_name_, format_version)),
            new_part_name(new_part_name_), new_part_info(MergeTreePartInfo::fromPartName(new_part_name_, format_version)),
            checksum_hex(checksum_hex_) {}

        size_t index; // in log entry arrays
        String src_part_name;
        MergeTreePartInfo src_part_info;
        String new_part_name;
        MergeTreePartInfo new_part_info;
        String checksum_hex;

        /// Part which will be comitted
        MergeTreeData::MutableDataPartPtr res_part;

        /// We could find a covering part
        MergeTreePartInfo found_new_part_info;
        String found_new_part_name;

        /// Hold pointer to part in source table if will clone it from local table
        MergeTreeData::DataPartPtr src_table_part;

        /// A replica that will be used to fetch part
        String replica;
    };

    using PartDescriptionPtr = std::shared_ptr<PartDescription>;
    using PartDescriptions = std::vector<PartDescriptionPtr>;

    PartDescriptions all_parts;
    PartDescriptions parts_to_add;
    MergeTreeData::DataPartsVector parts_to_remove;

    auto structure_lock_dst_table = lockStructure(false);

    for (size_t i = 0; i < entry_replace.new_part_names.size(); ++i)
    {
        all_parts.emplace_back(std::make_shared<PartDescription>(i,
            entry_replace.src_part_names.at(i),
            entry_replace.new_part_names.at(i),
            entry_replace.part_names_checksums.at(i),
            data.format_version));
    }

    /// What parts we should add? Or we have already added all required parts (we an replica-intializer)
    {
        auto data_parts_lock = data.lockParts();

        for (const PartDescriptionPtr & part_desc : all_parts)
        {
            if (!data.getActiveContainingPart(part_desc->new_part_info, MergeTreeDataPartState::Committed, data_parts_lock))
                parts_to_add.emplace_back(part_desc);
        }

        if (parts_to_add.empty() && replace)
            parts_to_remove = data.removePartsInRangeFromWorkingSet(drop_range, true, false, data_parts_lock);
    }

    if (parts_to_add.empty())
    {
        LOG_INFO(log, "All parts from REPLACE PARTITION command have been already attached");
        tryRemovePartsFromZooKeeperWithRetries(parts_to_remove);
        return true;
    }

    if (parts_to_add.size() < all_parts.size())
    {
        LOG_WARNING(log, "Some (but not all) parts from REPLACE PARTITION command already exist. REPLACE PARTITION will not be atomic.");
    }

    StoragePtr source_table;
    TableStructureReadLockPtr structure_lock_src_table;
    String source_table_name = entry_replace.from_database + "." + entry_replace.from_table;

    auto clone_data_parts_from_source_table = [&] () -> size_t
    {
        source_table = global_context.tryGetTable(entry_replace.from_database, entry_replace.from_table);
        if (!source_table)
        {
            LOG_DEBUG(log, "Can't use " << source_table_name << " as source table for REPLACE PARTITION command. It does not exist.");
            return 0;
        }

        MergeTreeData * src_data = nullptr;
        try
        {
            src_data = data.checkStructureAndGetMergeTreeData(source_table);
        }
        catch (Exception &)
        {
            LOG_INFO(log, "Can't use " << source_table_name << " as source table for REPLACE PARTITION command. Will fetch all parts."
                           << " Reason: " << getCurrentExceptionMessage(false));
            return 0;
        }

        structure_lock_src_table = source_table->lockStructure(false);

        MergeTreeData::DataPartStates valid_states{MergeTreeDataPartState::PreCommitted, MergeTreeDataPartState::Committed,
                                                   MergeTreeDataPartState::Outdated};

        size_t num_clonable_parts = 0;
        for (PartDescriptionPtr & part_desc : parts_to_add)
        {
            auto src_part = src_data->getPartIfExists(part_desc->src_part_info, valid_states);
            if (!src_part)
            {
                LOG_DEBUG(log, "There is no part " << part_desc->src_part_name << " in " << source_table_name);
                continue;
            }

            String checksum_hex;
            {
                std::shared_lock<std::shared_mutex> part_lock(src_part->columns_lock);
                checksum_hex = src_part->checksums.getTotalChecksumHex();
            }

            if (checksum_hex != part_desc->checksum_hex)
            {
                LOG_DEBUG(log, "Part " << part_desc->src_part_name << " of " << source_table_name << " has inappropriate checksum");
                /// TODO: check version
                continue;
            }

            part_desc->found_new_part_name = part_desc->new_part_name;
            part_desc->found_new_part_info = part_desc->new_part_info;
            part_desc->src_table_part = src_part;

            ++num_clonable_parts;
        }

        return num_clonable_parts;
    };

    size_t num_clonable_parts = clone_data_parts_from_source_table();
    LOG_DEBUG(log, "Found " << num_clonable_parts << " parts that could be cloned (of " << parts_to_add.size() << " required parts)");

    ActiveDataPartSet adding_parts_active_set(data.format_version);
    std::unordered_map<String, PartDescriptionPtr> part_name_to_desc;

    for (PartDescriptionPtr & part_desc : parts_to_add)
    {
        if (part_desc->src_table_part)
        {
            /// It is clonable part
            adding_parts_active_set.add(part_desc->new_part_name);
            part_name_to_desc.emplace(part_desc->new_part_name, part_desc);
            continue;
        }

        /// Firstly, try find exact part to produce more accurate part set
        String replica = findReplicaHavingPart(part_desc->new_part_name, true);
        String found_part_name;
        /// TODO: check version

        if (replica.empty())
        {
            LOG_DEBUG(log, "Part " << part_desc->new_part_name << " is not found on remote replicas");

            /// Fallback to covering part
            replica = findReplicaHavingCoveringPart(part_desc->new_part_name, true, found_part_name);

            if (replica.empty())
            {
                /// It is not fail, since adjacent parts could cover current part
                LOG_DEBUG(log, "Parts covering " << part_desc->new_part_name << " are not found on remote replicas");
                continue;
            }
        }
        else
        {
            found_part_name = part_desc->new_part_name;
        }

        part_desc->found_new_part_name = found_part_name;
        part_desc->found_new_part_info = MergeTreePartInfo::fromPartName(found_part_name, data.format_version);
        part_desc->replica = replica;

        adding_parts_active_set.add(part_desc->found_new_part_name);
        part_name_to_desc.emplace(part_desc->found_new_part_name, part_desc);
    }

    /// Check that we could cover whole range
    for (PartDescriptionPtr & part_desc : parts_to_add)
    {
        if (adding_parts_active_set.getContainingPart(part_desc->new_part_info).empty())
        {
            throw Exception("Not found part " + part_desc->new_part_name +
                            " (or part covering it) neither source table neither remote replicas" , ErrorCodes::NO_REPLICA_HAS_PART);
        }
    }

    /// Filter covered parts
    PartDescriptions final_parts;
    {
        Strings final_part_names = adding_parts_active_set.getParts();

        for (const String & final_part_name : final_part_names)
        {
            auto part_desc = part_name_to_desc[final_part_name];
            if (!part_desc)
                throw Exception("There is no final part " + final_part_name + ". This is a bug", ErrorCodes::LOGICAL_ERROR);

            final_parts.emplace_back(part_desc);

            if (final_parts.size() > 1)
            {
                auto & prev = *final_parts[final_parts.size() - 2];
                auto & curr = *final_parts[final_parts.size() - 1];

                if (!prev.found_new_part_info.isDisjoint(curr.found_new_part_info))
                {
                    throw Exception("Intersected final parts detected: " + prev.found_new_part_name
                        + " and " + curr.found_new_part_name + ". It should be investigated.", ErrorCodes::INCORRECT_DATA);
                }
            }
        }
    }

    static const String TMP_PREFIX = "tmp_replace_from_";

    auto obtain_part = [&] (PartDescriptionPtr & part_desc)
    {
        if (part_desc->src_table_part)
        {
            std::shared_lock<std::shared_mutex> part_lock(part_desc->src_table_part->columns_lock);

            if (part_desc->checksum_hex != part_desc->src_table_part->checksums.getTotalChecksumHex())
                throw Exception("Checksums of " + part_desc->src_table_part->name + " is suddenly changed", ErrorCodes::UNFINISHED);

            part_desc->res_part = data.cloneAndLoadDataPart(
                part_desc->src_table_part, TMP_PREFIX + "clone_", part_desc->new_part_info);
        }
        else if (!part_desc->replica.empty())
        {
            String source_replica_path = zookeeper_path + "/replicas/" + part_desc->replica;
            ReplicatedMergeTreeAddress address(getZooKeeper()->get(source_replica_path + "/host"));
            auto timeouts = ConnectionTimeouts::getHTTPTimeouts(global_context.getSettingsRef());
            auto [user, password] = global_context.getInterserverCredentials();
            String interserver_scheme = global_context.getInterserverScheme();

            if (interserver_scheme != address.scheme)
                throw Exception("Interserver schemes are different '" + interserver_scheme + "' != '" + address.scheme + "', can't fetch part from " + address.host, ErrorCodes::LOGICAL_ERROR);

            part_desc->res_part = fetcher.fetchPart(part_desc->found_new_part_name, source_replica_path,
                address.host, address.replication_port, timeouts, user, password, interserver_scheme, false, TMP_PREFIX + "fetch_");

            /// TODO: check columns_version of fetched part

            ProfileEvents::increment(ProfileEvents::ReplicatedPartFetches);
        }
        else
            throw Exception("There is no receipt to produce part " + part_desc->new_part_name + ". This is bug", ErrorCodes::LOGICAL_ERROR);
    };

    /// Download or clone parts
    /// TODO: make it in parallel
    for (PartDescriptionPtr & part_desc : final_parts)
        obtain_part(part_desc);

    MergeTreeData::MutableDataPartsVector res_parts;
    for (PartDescriptionPtr & part_desc : final_parts)
        res_parts.emplace_back(part_desc->res_part);

    try
    {
        /// Commit parts
        auto zookeeper = getZooKeeper();
        MergeTreeData::Transaction transaction(data);

        Coordination::Requests ops;
        for (PartDescriptionPtr & part_desc : final_parts)
        {
            data.renameTempPartAndReplace(part_desc->res_part, nullptr, &transaction);
            getCommitPartOps(ops, part_desc->res_part);

            if (ops.size() > zkutil::MULTI_BATCH_SIZE)
            {
                zookeeper->multi(ops);
                ops.clear();
            }
        }

        if (!ops.empty())
            zookeeper->multi(ops);

        {
            auto data_parts_lock = data.lockParts();

            transaction.commit(&data_parts_lock);
            if (replace)
                parts_to_remove = data.removePartsInRangeFromWorkingSet(drop_range, true, false, data_parts_lock);
        }

        PartLog::addNewParts(global_context, res_parts, watch.elapsed());
    }
    catch (...)
    {
        PartLog::addNewParts(global_context, res_parts, watch.elapsed(), ExecutionStatus::fromCurrentException());
        throw;
    }

    tryRemovePartsFromZooKeeperWithRetries(parts_to_remove);
    res_parts.clear();
    parts_to_remove.clear();
    cleanup_thread.wakeup();

    return true;
}


void StorageReplicatedMergeTree::cloneReplica(const String & source_replica, Coordination::Stat source_is_lost_stat, zkutil::ZooKeeperPtr & zookeeper)
{
    LOG_INFO(log, "Will mimic " << source_replica);

    String source_path = zookeeper_path + "/replicas/" + source_replica;

    /** TODO: it will be deleted! (It is only to support old version of CH server).
      * In current code, the replica is created in single transaction.
      * If the reference/master replica is not yet fully created, let's wait.
      */
    while (!zookeeper->exists(source_path + "/columns"))
    {
        LOG_INFO(log, "Waiting for replica " << source_path << " to be fully created");

        zkutil::EventPtr event = std::make_shared<Poco::Event>();
        if (zookeeper->exists(source_path + "/columns", nullptr, event))
        {
            LOG_WARNING(log, "Oops, a watch has leaked");
            break;
        }

        event->wait();
    }

    /// The order of the following three actions is important. Entries in the log can be duplicated, but they can not be lost.

    String raw_log_pointer = zookeeper->get(source_path + "/log_pointer");

    Coordination::Requests ops;
    ops.push_back(zkutil::makeSetRequest(replica_path + "/log_pointer", raw_log_pointer, -1));

    /// For support old versions CH.
    if (source_is_lost_stat.version == -1)
    {
        /// We check that it was not suddenly upgraded to new version.
        /// Otherwise it can be upgraded and instantly become lost, but we cannot notice that.
        ops.push_back(zkutil::makeCreateRequest(source_path + "/is_lost", "0", zkutil::CreateMode::Persistent));
        ops.push_back(zkutil::makeRemoveRequest(source_path + "/is_lost", -1));
    }
    else    /// The replica we clone should not suddenly become lost.
        ops.push_back(zkutil::makeCheckRequest(source_path + "/is_lost", source_is_lost_stat.version));

    Coordination::Responses resp;

    auto error = zookeeper->tryMulti(ops, resp);
    if (error == Coordination::Error::ZBADVERSION)
        throw Exception("Can not clone replica, because the " + source_replica + " became lost", ErrorCodes::REPLICA_STATUS_CHANGED);
    else if (error == Coordination::Error::ZNODEEXISTS)
        throw Exception("Can not clone replica, because the " + source_replica + " updated to new ClickHouse version", ErrorCodes::REPLICA_STATUS_CHANGED);
    else
        zkutil::KeeperMultiException::check(error, ops, resp);

    /// Let's remember the queue of the reference/master replica.
    Strings source_queue_names = zookeeper->getChildren(source_path + "/queue");
    std::sort(source_queue_names.begin(), source_queue_names.end());
    Strings source_queue;
    for (const String & entry_name : source_queue_names)
    {
        String entry;
        if (!zookeeper->tryGet(source_path + "/queue/" + entry_name, entry))
            continue;
        source_queue.push_back(entry);
    }

    /// Add to the queue jobs to receive all the active parts that the reference/master replica has.
    Strings parts = zookeeper->getChildren(source_path + "/parts");
    ActiveDataPartSet active_parts_set(data.format_version, parts);

    Strings active_parts = active_parts_set.getParts();
    for (const String & name : active_parts)
    {
        LogEntry log_entry;
        log_entry.type = LogEntry::GET_PART;
        log_entry.source_replica = "";
        log_entry.new_part_name = name;
        log_entry.create_time = tryGetPartCreateTime(zookeeper, source_path, name);

        zookeeper->create(replica_path + "/queue/queue-", log_entry.toString(), zkutil::CreateMode::PersistentSequential);
    }

    LOG_DEBUG(log, "Queued " << active_parts.size() << " parts to be fetched");

    /// Add content of the reference/master replica queue to the queue.
    for (const String & entry : source_queue)
    {
        zookeeper->create(replica_path + "/queue/queue-", entry, zkutil::CreateMode::PersistentSequential);
    }

    LOG_DEBUG(log, "Copied " << source_queue.size() << " queue entries");
}


void StorageReplicatedMergeTree::cloneReplicaIfNeeded(zkutil::ZooKeeperPtr zookeeper)
{
    String res;
    if (zookeeper->tryGet(replica_path + "/is_lost", res))
    {
        if (res == "0")
            return;
    }
    else
    {
        /// Replica was created by old version of CH, so me must create "/is_lost".
        /// Note that in old version of CH there was no "lost" replicas possible.
        zookeeper->create(replica_path + "/is_lost", "0", zkutil::CreateMode::Persistent);
        return;
    }

    /// is_lost is "1": it means that we are in repair mode.

    String source_replica;
    Coordination::Stat source_is_lost_stat;
    source_is_lost_stat.version = -1;

    for (const String & source_replica_name : zookeeper->getChildren(zookeeper_path + "/replicas"))
    {
        String source_replica_path = zookeeper_path + "/replicas/" + source_replica_name;

        /// Do not clone from myself.
        if (source_replica_path != replica_path)
        {
            /// Do not clone from lost replicas.
            String source_replica_is_lost_value;
            if (!zookeeper->tryGet(source_replica_path + "/is_lost", source_replica_is_lost_value, &source_is_lost_stat)
                || source_replica_is_lost_value == "0")
            {
                source_replica = source_replica_name;
                break;
            }
        }
    }

    if (source_replica.empty())
        throw Exception("All replicas are lost", ErrorCodes::ALL_REPLICAS_LOST);

    /// Will do repair from the selected replica.
    cloneReplica(source_replica, source_is_lost_stat, zookeeper);
    /// If repair fails to whatever reason, the exception is thrown, is_lost will remain "1" and the replica will be repaired later.

    /// If replica is repaired successfully, we remove is_lost flag.
    zookeeper->set(replica_path + "/is_lost", "0");
}


void StorageReplicatedMergeTree::queueUpdatingTask()
{
    if (!queue_update_in_progress)
    {
        last_queue_update_start_time.store(time(nullptr));
        queue_update_in_progress = true;
    }
    try
    {
        queue.pullLogsToQueue(getZooKeeper(), queue_updating_task->getWatchCallback());
        last_queue_update_finish_time.store(time(nullptr));
        queue_update_in_progress = false;
    }
    catch (const Coordination::Exception & e)
    {
        tryLogCurrentException(log, __PRETTY_FUNCTION__);

        if (e.code == Coordination::ZSESSIONEXPIRED)
        {
            restarting_thread.wakeup();
            return;
        }

        queue_updating_task->scheduleAfter(QUEUE_UPDATE_ERROR_SLEEP_MS);
    }
    catch (...)
    {
        tryLogCurrentException(log, __PRETTY_FUNCTION__);
        queue_updating_task->scheduleAfter(QUEUE_UPDATE_ERROR_SLEEP_MS);
    }
}


void StorageReplicatedMergeTree::mutationsUpdatingTask()
{
    try
    {
        queue.updateMutations(getZooKeeper(), mutations_updating_task->getWatchCallback());
    }
    catch (const Coordination::Exception & e)
    {
        tryLogCurrentException(log, __PRETTY_FUNCTION__);

        if (e.code == Coordination::ZSESSIONEXPIRED)
            return;

        mutations_updating_task->scheduleAfter(QUEUE_UPDATE_ERROR_SLEEP_MS);
    }
    catch (...)
    {
        tryLogCurrentException(log, __PRETTY_FUNCTION__);
        mutations_updating_task->scheduleAfter(QUEUE_UPDATE_ERROR_SLEEP_MS);
    }
}


BackgroundProcessingPoolTaskResult StorageReplicatedMergeTree::queueTask()
{
    /// If replication queue is stopped exit immediately as we successfully executed the task
    if (queue.actions_blocker.isCancelled())
    {
        std::this_thread::sleep_for(std::chrono::milliseconds(5));
        return BackgroundProcessingPoolTaskResult::SUCCESS;
    }

    /// This object will mark the element of the queue as running.
    ReplicatedMergeTreeQueue::SelectedEntry selected;

    try
    {
        selected = queue.selectEntryToProcess(merger_mutator, data);
    }
    catch (...)
    {
        tryLogCurrentException(log, __PRETTY_FUNCTION__);
    }

    LogEntryPtr & entry = selected.first;

    if (!entry)
        return BackgroundProcessingPoolTaskResult::NOTHING_TO_DO;

    time_t prev_attempt_time = entry->last_attempt_time;

    bool res = queue.processEntry([this]{ return getZooKeeper(); }, entry, [&](LogEntryPtr & entry_to_process)
    {
        try
        {
            return executeLogEntry(*entry_to_process);
        }
        catch (const Exception & e)
        {
            if (e.code() == ErrorCodes::NO_REPLICA_HAS_PART)
            {
                /// If no one has the right part, probably not all replicas work; We will not write to log with Error level.
                LOG_INFO(log, e.displayText());
            }
            else if (e.code() == ErrorCodes::ABORTED)
            {
                /// Interrupted merge or downloading a part is not an error.
                LOG_INFO(log, e.message());
            }
            else if (e.code() == ErrorCodes::PART_IS_TEMPORARILY_LOCKED)
            {
                /// Part cannot be added temporarily
                LOG_INFO(log, e.displayText());
                cleanup_thread.wakeup();
            }
            else
                tryLogCurrentException(log, __PRETTY_FUNCTION__);

            /** This exception will be written to the queue element, and it can be looked up using `system.replication_queue` table.
              * The thread that performs this action will sleep a few seconds after the exception.
              * See `queue.processEntry` function.
              */
            throw;
        }
        catch (...)
        {
            tryLogCurrentException(log, __PRETTY_FUNCTION__);
            throw;
        }
    });

    /// We will go to sleep if the processing fails and if we have already processed this record recently.
    bool need_sleep = !res && (entry->last_attempt_time - prev_attempt_time < 10);

    /// If there was no exception, you do not need to sleep.
    return need_sleep ? BackgroundProcessingPoolTaskResult::ERROR : BackgroundProcessingPoolTaskResult::SUCCESS;
}


void StorageReplicatedMergeTree::mergeSelectingTask()
{
    if (!is_leader)
        return;

    const bool deduplicate = false; /// TODO: read deduplicate option from table config

    bool success = false;

    try
    {
        /// We must select parts for merge under merge_selecting_mutex because other threads
        /// (OPTIMIZE queries) can assign new merges.
        std::lock_guard merge_selecting_lock(merge_selecting_mutex);

        auto zookeeper = getZooKeeper();

        ReplicatedMergeTreeMergePredicate merge_pred = queue.getMergePredicate(zookeeper);

        /// If many merges is already queued, then will queue only small enough merges.
        /// Otherwise merge queue could be filled with only large merges,
        /// and in the same time, many small parts could be created and won't be merged.
        size_t merges_and_mutations_queued = queue.countMergesAndPartMutations();
        if (merges_and_mutations_queued >= data.settings.max_replicated_merges_in_queue)
        {
            LOG_TRACE(log, "Number of queued merges and part mutations (" << merges_and_mutations_queued
                << ") is greater than max_replicated_merges_in_queue ("
                << data.settings.max_replicated_merges_in_queue << "), so won't select new parts to merge or mutate.");
        }
        else
        {
            UInt64 max_source_parts_size = merger_mutator.getMaxSourcePartsSize(
                data.settings.max_replicated_merges_in_queue, merges_and_mutations_queued);

            if (max_source_parts_size > 0)
            {
                MergeTreeDataMergerMutator::FuturePart future_merged_part;
                if (merger_mutator.selectPartsToMerge(future_merged_part, false, max_source_parts_size, merge_pred))
                {
                    success = createLogEntryToMergeParts(zookeeper, future_merged_part.parts, future_merged_part.name, deduplicate);
                }
                else if (queue.countMutations() > 0)
                {
                    /// Choose a part to mutate.

                    MergeTreeData::DataPartsVector data_parts = data.getDataPartsVector();
                    for (const auto & part : data_parts)
                    {
                        if (part->bytes_on_disk > max_source_parts_size)
                            continue;

                        std::optional<Int64> desired_mutation_version = merge_pred.getDesiredMutationVersion(part);
                        if (!desired_mutation_version)
                            continue;

                        if (createLogEntryToMutatePart(*part, *desired_mutation_version))
                        {
                            success = true;
                            break;
                        }
                    }
                }
            }
        }
    }
    catch (...)
    {
        tryLogCurrentException(log, __PRETTY_FUNCTION__);
    }

    if (!is_leader)
        return;

    if (!success)
        merge_selecting_task->scheduleAfter(MERGE_SELECTING_SLEEP_MS);
    else
        merge_selecting_task->schedule();

}


void StorageReplicatedMergeTree::mutationsFinalizingTask()
{
    bool needs_reschedule = false;

    try
    {
        needs_reschedule = queue.tryFinalizeMutations(getZooKeeper());
    }
    catch (...)
    {
        tryLogCurrentException(log, __PRETTY_FUNCTION__);
        needs_reschedule = true;
    }

    if (needs_reschedule)
        mutations_finalizing_task->scheduleAfter(MUTATIONS_FINALIZING_SLEEP_MS);
}


bool StorageReplicatedMergeTree::createLogEntryToMergeParts(
    zkutil::ZooKeeperPtr & zookeeper,
    const MergeTreeData::DataPartsVector & parts,
    const String & merged_name,
    bool deduplicate,
    ReplicatedMergeTreeLogEntryData * out_log_entry)
{
    std::vector<std::future<Coordination::ExistsResponse>> exists_futures;
    exists_futures.reserve(parts.size());
    for (const auto & part : parts)
        exists_futures.emplace_back(zookeeper->asyncExists(replica_path + "/parts/" + part->name));

    bool all_in_zk = true;
    for (size_t i = 0; i < parts.size(); ++i)
    {
        /// If there is no information about part in ZK, we will not merge it.
        if (exists_futures[i].get().error == Coordination::ZNONODE)
        {
            all_in_zk = false;

            const auto & part = parts[i];
            if (part->modification_time + MAX_AGE_OF_LOCAL_PART_THAT_WASNT_ADDED_TO_ZOOKEEPER < time(nullptr))
            {
                LOG_WARNING(log, "Part " << part->name << " (that was selected for merge)"
                    << " with age " << (time(nullptr) - part->modification_time)
                    << " seconds exists locally but not in ZooKeeper."
                    << " Won't do merge with that part and will check it.");
                enqueuePartForCheck(part->name);
            }
        }
    }

    if (!all_in_zk)
        return false;

    ReplicatedMergeTreeLogEntryData entry;
    entry.type = LogEntry::MERGE_PARTS;
    entry.source_replica = replica_name;
    entry.new_part_name = merged_name;
    entry.deduplicate = deduplicate;
    entry.create_time = time(nullptr);

    for (const auto & part : parts)
        entry.source_parts.push_back(part->name);

    String path_created = zookeeper->create(zookeeper_path + "/log/log-", entry.toString(), zkutil::CreateMode::PersistentSequential);
    entry.znode_name = path_created.substr(path_created.find_last_of('/') + 1);

    if (out_log_entry)
        *out_log_entry = entry;

    return true;
}


bool StorageReplicatedMergeTree::createLogEntryToMutatePart(const MergeTreeDataPart & part, Int64 mutation_version)
{
    auto zookeeper = getZooKeeper();

    /// If there is no information about part in ZK, we will not mutate it.
    if (!zookeeper->exists(replica_path + "/parts/" + part.name))
    {
        if (part.modification_time + MAX_AGE_OF_LOCAL_PART_THAT_WASNT_ADDED_TO_ZOOKEEPER < time(nullptr))
        {
            LOG_WARNING(log, "Part " << part.name << " (that was selected for mutation)"
                << " with age " << (time(nullptr) - part.modification_time)
                << " seconds exists locally but not in ZooKeeper."
                << " Won't mutate that part and will check it.");
            enqueuePartForCheck(part.name);
        }

        return false;
    }

    MergeTreePartInfo new_part_info = part.info;
    new_part_info.mutation = mutation_version;

    String new_part_name = part.getNewName(new_part_info);

    ReplicatedMergeTreeLogEntryData entry;
    entry.type = LogEntry::MUTATE_PART;
    entry.source_replica = replica_name;
    entry.source_parts.push_back(part.name);
    entry.new_part_name = new_part_name;
    entry.create_time = time(nullptr);

    zookeeper->create(zookeeper_path + "/log/log-", entry.toString(), zkutil::CreateMode::PersistentSequential);
    return true;
}


void StorageReplicatedMergeTree::removePartFromZooKeeper(const String & part_name, Coordination::Requests & ops, bool has_children)
{
    String part_path = replica_path + "/parts/" + part_name;

    if (has_children)
    {
        ops.emplace_back(zkutil::makeRemoveRequest(part_path + "/checksums", -1));
        ops.emplace_back(zkutil::makeRemoveRequest(part_path + "/columns", -1));
    }
    ops.emplace_back(zkutil::makeRemoveRequest(part_path, -1));
}


void StorageReplicatedMergeTree::removePartAndEnqueueFetch(const String & part_name)
{
    auto zookeeper = getZooKeeper();

    String part_path = replica_path + "/parts/" + part_name;

    Coordination::Requests ops;

    time_t part_create_time = 0;
    Coordination::Stat stat;
    if (zookeeper->exists(part_path, &stat))
    {
        part_create_time = stat.ctime / 1000;
        removePartFromZooKeeper(part_name, ops, stat.numChildren > 0);
    }

    LogEntryPtr log_entry = std::make_shared<LogEntry>();
    log_entry->type = LogEntry::GET_PART;
    log_entry->create_time = part_create_time;
    log_entry->source_replica = "";
    log_entry->new_part_name = part_name;

    ops.emplace_back(zkutil::makeCreateRequest(
        replica_path + "/queue/queue-", log_entry->toString(),
        zkutil::CreateMode::PersistentSequential));

    auto results = zookeeper->multi(ops);

    String path_created = dynamic_cast<const Coordination::CreateResponse &>(*results[0]).path_created;
    log_entry->znode_name = path_created.substr(path_created.find_last_of('/') + 1);
    queue.insert(zookeeper, log_entry);
}


void StorageReplicatedMergeTree::enterLeaderElection()
{
    auto callback = [this]()
    {
        CurrentMetrics::add(CurrentMetrics::LeaderReplica);
        LOG_INFO(log, "Became leader");

        is_leader = true;
        merge_selecting_task->activateAndSchedule();
    };

    try
    {
        leader_election = std::make_shared<zkutil::LeaderElection>(
            global_context.getSchedulePool(),
            zookeeper_path + "/leader_election",
            *current_zookeeper,    /// current_zookeeper lives for the lifetime of leader_election,
                                   ///  since before changing `current_zookeeper`, `leader_election` object is destroyed in `partialShutdown` method.
            callback,
            replica_name);
    }
    catch (...)
    {
        leader_election = nullptr;
        throw;
    }
}

void StorageReplicatedMergeTree::exitLeaderElection()
{
    if (!leader_election)
        return;

    /// Shut down the leader election thread to avoid suddenly becoming the leader again after
    /// we have stopped the merge_selecting_thread, but before we have deleted the leader_election object.
    leader_election->shutdown();

    if (is_leader)
    {
        CurrentMetrics::sub(CurrentMetrics::LeaderReplica);
        LOG_INFO(log, "Stopped being leader");

        is_leader = false;
        merge_selecting_task->deactivate();
    }

    /// Delete the node in ZK only after we have stopped the merge_selecting_thread - so that only one
    /// replica assigns merges at any given time.
    leader_election = nullptr;
}


String StorageReplicatedMergeTree::findReplicaHavingPart(const String & part_name, bool active)
{
    auto zookeeper = getZooKeeper();
    Strings replicas = zookeeper->getChildren(zookeeper_path + "/replicas");

    /// Select replicas in uniformly random order.
    std::shuffle(replicas.begin(), replicas.end(), rng);

    for (const String & replica : replicas)
    {
        /// We don't interested in ourself.
        if (replica == replica_name)
            continue;

        if (zookeeper->exists(zookeeper_path + "/replicas/" + replica + "/parts/" + part_name) &&
            (!active || zookeeper->exists(zookeeper_path + "/replicas/" + replica + "/is_active")))
            return replica;

        /// Obviously, replica could become inactive or even vanish after return from this method.
    }

    return {};
}


String StorageReplicatedMergeTree::findReplicaHavingCoveringPart(LogEntry & entry, bool active)
{
    auto zookeeper = getZooKeeper();
    Strings replicas = zookeeper->getChildren(zookeeper_path + "/replicas");

    /// Select replicas in uniformly random order.
    std::shuffle(replicas.begin(), replicas.end(), rng);

    for (const String & replica : replicas)
    {
        if (replica == replica_name)
            continue;

        if (active && !zookeeper->exists(zookeeper_path + "/replicas/" + replica + "/is_active"))
            continue;

        String largest_part_found;
        Strings parts = zookeeper->getChildren(zookeeper_path + "/replicas/" + replica + "/parts");
        for (const String & part_on_replica : parts)
        {
            if (part_on_replica == entry.new_part_name
                || MergeTreePartInfo::contains(part_on_replica, entry.new_part_name, data.format_version))
            {
                if (largest_part_found.empty()
                    || MergeTreePartInfo::contains(part_on_replica, largest_part_found, data.format_version))
                {
                    largest_part_found = part_on_replica;
                }
            }
        }

        if (!largest_part_found.empty())
        {
            bool the_same_part = largest_part_found == entry.new_part_name;

            /// Make a check in case if selected part differs from source part
            if (!the_same_part)
            {
                String reject_reason;
                if (!queue.addFuturePartIfNotCoveredByThem(largest_part_found, entry, reject_reason))
                {
                    LOG_INFO(log, "Will not fetch part " << largest_part_found << " covering " << entry.new_part_name << ". " << reject_reason);
                    return {};
                }
            }
            else
            {
                entry.actual_new_part_name = entry.new_part_name;
            }

            return replica;
        }
    }

    return {};
}


String StorageReplicatedMergeTree::findReplicaHavingCoveringPart(
    const String & part_name, bool active, String & found_part_name)
{
    auto zookeeper = getZooKeeper();
    Strings replicas = zookeeper->getChildren(zookeeper_path + "/replicas");

    /// Select replicas in uniformly random order.
    std::shuffle(replicas.begin(), replicas.end(), rng);

    String largest_part_found;
    String largest_replica_found;

    for (const String & replica : replicas)
    {
        if (replica == replica_name)
            continue;

        if (active && !zookeeper->exists(zookeeper_path + "/replicas/" + replica + "/is_active"))
            continue;

        Strings parts = zookeeper->getChildren(zookeeper_path + "/replicas/" + replica + "/parts");
        for (const String & part_on_replica : parts)
        {
            if (part_on_replica == part_name
                || MergeTreePartInfo::contains(part_on_replica, part_name, data.format_version))
            {
                if (largest_part_found.empty()
                    || MergeTreePartInfo::contains(part_on_replica, largest_part_found, data.format_version))
                {
                    largest_part_found = part_on_replica;
                    largest_replica_found = replica;
                }
            }
        }
    }

    found_part_name = largest_part_found;
    return largest_replica_found;
}



/** If a quorum is tracked for a part, update information about it in ZK.
  */
void StorageReplicatedMergeTree::updateQuorum(const String & part_name)
{
    auto zookeeper = getZooKeeper();

    /// Information on which replicas a part has been added, if the quorum has not yet been reached.
    const String quorum_status_path = zookeeper_path + "/quorum/status";
    /// The name of the previous part for which the quorum was reached.
    const String quorum_last_part_path = zookeeper_path + "/quorum/last_part";

    String value;
    Coordination::Stat stat;

    /// If there is no node, then all quorum INSERTs have already reached the quorum, and nothing is needed.
    while (zookeeper->tryGet(quorum_status_path, value, &stat))
    {
        ReplicatedMergeTreeQuorumEntry quorum_entry;
        quorum_entry.fromString(value);

        if (quorum_entry.part_name != part_name)
        {
            /// The quorum has already been achieved. Moreover, another INSERT with a quorum has already started.
            break;
        }

        quorum_entry.replicas.insert(replica_name);

        if (quorum_entry.replicas.size() >= quorum_entry.required_number_of_replicas)
        {
            /// The quorum is reached. Delete the node, and update information about the last part that was successfully written with quorum.

            Coordination::Requests ops;
            Coordination::Responses responses;

            Coordination::Stat added_parts_stat;
            String old_added_parts = zookeeper->get(quorum_last_part_path, &added_parts_stat);

            ReplicatedMergeTreeQuorumAddedParts parts_with_quorum(data.format_version);

            if (!old_added_parts.empty())
                parts_with_quorum.fromString(old_added_parts);

            auto part_info = MergeTreePartInfo::fromPartName(part_name, data.format_version);
            parts_with_quorum.added_parts[part_info.partition_id] = part_name;

            String new_added_parts = parts_with_quorum.toString();

            ops.emplace_back(zkutil::makeRemoveRequest(quorum_status_path, stat.version));
            ops.emplace_back(zkutil::makeSetRequest(quorum_last_part_path, new_added_parts, added_parts_stat.version));
            auto code = zookeeper->tryMulti(ops, responses);

            if (code == Coordination::ZOK)
            {
                break;
            }
            else if (code == Coordination::ZNONODE)
            {
                /// The quorum has already been achieved.
                break;
            }
            else if (code == Coordination::ZBADVERSION)
            {
                /// Node was updated meanwhile. We must re-read it and repeat all the actions.
                continue;
            }
            else
                throw Coordination::Exception(code, quorum_status_path);
        }
        else
        {
            /// We update the node, registering there one more replica.
            auto code = zookeeper->trySet(quorum_status_path, quorum_entry.toString(), stat.version);

            if (code == Coordination::ZOK)
            {
                break;
            }
            else if (code == Coordination::ZNONODE)
            {
                /// The quorum has already been achieved.
                break;
            }
            else if (code == Coordination::ZBADVERSION)
            {
                /// Node was updated meanwhile. We must re-read it and repeat all the actions.
                continue;
            }
            else
                throw Coordination::Exception(code, quorum_status_path);
        }
    }
}


bool StorageReplicatedMergeTree::fetchPart(const String & part_name, const String & source_replica_path, bool to_detached, size_t quorum)
{
    const auto part_info = MergeTreePartInfo::fromPartName(part_name, data.format_version);

    if (auto part = data.getPartIfExists(part_info, {MergeTreeDataPart::State::Outdated, MergeTreeDataPart::State::Deleting}))
    {
        LOG_DEBUG(log, "Part " << part->getNameWithState() << " should be deleted after previous attempt before fetch");
        /// Force immediate parts cleanup to delete the part that was left from the previous fetch attempt.
        cleanup_thread.wakeup();
        return false;
    }

    {
        std::lock_guard lock(currently_fetching_parts_mutex);
        if (!currently_fetching_parts.insert(part_name).second)
        {
            LOG_DEBUG(log, "Part " << part_name << " is already fetching right now");
            return false;
        }
    }

    SCOPE_EXIT
    ({
        std::lock_guard lock(currently_fetching_parts_mutex);
        currently_fetching_parts.erase(part_name);
    });

    LOG_DEBUG(log, "Fetching part " << part_name << " from " << source_replica_path);

    TableStructureReadLockPtr table_lock;
    if (!to_detached)
        table_lock = lockStructure(true);

    /// Logging
    Stopwatch stopwatch;
    MergeTreeData::MutableDataPartPtr part;
    MergeTreeData::DataPartsVector replaced_parts;

    auto write_part_log = [&] (const ExecutionStatus & execution_status)
    {
        writePartLog(
            PartLogElement::DOWNLOAD_PART, execution_status, stopwatch.elapsed(),
            part_name, part, replaced_parts, nullptr);
    };

    MergeTreeData::DataPartPtr part_to_clone;
    {
        /// If the desired part is a result of a part mutation, try to find the source part and compare
        /// its checksums to the checksums of the desired part. If they match, we can just clone the local part.

        /// If we have the source part, its part_info will contain covered_part_info.
        auto covered_part_info = part_info;
        covered_part_info.mutation = 0;
        auto source_part = data.getActiveContainingPart(covered_part_info);

        if (source_part)
        {
            MinimalisticDataPartChecksums source_part_checksums;
            source_part_checksums.computeTotalChecksums(source_part->checksums);

<<<<<<< HEAD
            MinimalisticDataPartChecksums desired_checksums;
            auto zookeeper = getZooKeeper();
            String part_path = replica_path + "/parts/" + part_name;
            String part_znode = zookeeper->get(part_path);
            if (!part_znode.empty())
                desired_checksums = ReplicatedMergeTreePartHeader::fromString(part_znode).getChecksums();
            else
            {
                String desired_checksums_str = zookeeper->get(part_path + "/checksums");
                desired_checksums = MinimalisticDataPartChecksums::deserializeFrom(desired_checksums_str);
            }

=======
            String desired_checksums_str = getZooKeeper()->get(source_replica_path + "/parts/" + part_name + "/checksums");
            auto desired_checksums = MinimalisticDataPartChecksums::deserializeFrom(desired_checksums_str);
>>>>>>> 4e774711
            if (source_part_checksums == desired_checksums)
            {
                LOG_TRACE(log, "Found local part " << source_part->name << " with the same checksums as " << part_name);
                part_to_clone = source_part;
            }
        }

    }

    std::function<MergeTreeData::MutableDataPartPtr()> get_part;
    if (part_to_clone)
    {
        get_part = [&, part_to_clone]()
        {
            return data.cloneAndLoadDataPart(part_to_clone, "tmp_clone_", part_info);
        };
    }
    else
    {
        ReplicatedMergeTreeAddress address(getZooKeeper()->get(source_replica_path + "/host"));
        auto timeouts = ConnectionTimeouts::getHTTPTimeouts(global_context.getSettingsRef());
        auto user_password = global_context.getInterserverCredentials();
        String interserver_scheme = global_context.getInterserverScheme();

        get_part = [&, address, timeouts, user_password, interserver_scheme]()
        {
            if (interserver_scheme != address.scheme)
                throw Exception("Interserver schemes are different: '" + interserver_scheme
                    + "' != '" + address.scheme + "', can't fetch part from " + address.host,
                    ErrorCodes::LOGICAL_ERROR);

            return fetcher.fetchPart(
                part_name, source_replica_path,
                address.host, address.replication_port,
                timeouts, user_password.first, user_password.second, interserver_scheme, to_detached);
        };
    }

    try
    {
        part = get_part();

        if (!to_detached)
        {
            MergeTreeData::Transaction transaction(data);
            data.renameTempPartAndReplace(part, nullptr, &transaction);

            /** NOTE
              * Here, an error occurs if ALTER occurred with a change in the column type or column deletion,
              *  and the part on remote server has not yet been modified.
              * After a while, one of the following attempts to make `fetchPart` succeed.
              */
            replaced_parts = checkPartChecksumsAndCommit(transaction, part);

            /** If a quorum is tracked for this part, you must update it.
              * If you do not have time, in case of losing the session, when you restart the server - see the `ReplicatedMergeTreeRestartingThread::updateQuorumIfWeHavePart` method.
              */
            if (quorum)
                updateQuorum(part_name);

            merge_selecting_task->schedule();

            for (const auto & replaced_part : replaced_parts)
            {
                LOG_DEBUG(log, "Part " << replaced_part->name << " is rendered obsolete by fetching part " << part_name);
                ProfileEvents::increment(ProfileEvents::ObsoleteReplicatedParts);
            }

            write_part_log({});
        }
        else
        {
            part->renameTo("detached/" + part_name);
        }
    }
    catch (...)
    {
        if (!to_detached)
            write_part_log(ExecutionStatus::fromCurrentException());

        throw;
    }

    ProfileEvents::increment(ProfileEvents::ReplicatedPartFetches);

    if (part_to_clone)
        LOG_DEBUG(log, "Cloned part " << part_name << " from " << part_to_clone->name << (to_detached ? " (to 'detached' directory)" : ""));
    else
        LOG_DEBUG(log, "Fetched part " << part_name << " from " << source_replica_path << (to_detached ? " (to 'detached' directory)" : ""));

    return true;
}


void StorageReplicatedMergeTree::startup()
{
    if (is_readonly)
        return;

    if (set_table_structure_at_startup)
        set_table_structure_at_startup();

    queue.initialize(
        zookeeper_path, replica_path,
        database_name + "." + table_name + " (ReplicatedMergeTreeQueue)",
        data.getDataParts());

    StoragePtr ptr = shared_from_this();
    InterserverIOEndpointPtr data_parts_exchange_endpoint = std::make_shared<DataPartsExchange::Service>(data, ptr);
    data_parts_exchange_endpoint_holder = std::make_shared<InterserverIOEndpointHolder>(
        data_parts_exchange_endpoint->getId(replica_path), data_parts_exchange_endpoint, global_context.getInterserverIOHandler());

    queue_task_handle = global_context.getBackgroundPool().addTask([this] { return queueTask(); });

    /// In this thread replica will be activated.
    restarting_thread.start();

    /// Wait while restarting_thread initializes LeaderElection (and so on) or makes first attmept to do it
    startup_event.wait();
}


void StorageReplicatedMergeTree::shutdown()
{
    /// Cancel fetches, merges and mutations to force the queue_task to finish ASAP.
    fetcher.blocker.cancelForever();
    merger_mutator.actions_blocker.cancelForever();

    restarting_thread.shutdown();

    if (queue_task_handle)
        global_context.getBackgroundPool().removeTask(queue_task_handle);
    queue_task_handle.reset();

    if (data_parts_exchange_endpoint_holder)
    {
        data_parts_exchange_endpoint_holder->getBlocker().cancelForever();
        data_parts_exchange_endpoint_holder = nullptr;
    }
}


StorageReplicatedMergeTree::~StorageReplicatedMergeTree()
{
    try
    {
        shutdown();
    }
    catch (...)
    {
        tryLogCurrentException(__PRETTY_FUNCTION__);
    }
}


BlockInputStreams StorageReplicatedMergeTree::read(
    const Names & column_names,
    const SelectQueryInfo & query_info,
    const Context & context,
    QueryProcessingStage::Enum /*processed_stage*/,
    const size_t max_block_size,
    const unsigned num_streams)
{
    const Settings & settings = context.getSettingsRef();

    /** The `select_sequential_consistency` setting has two meanings:
    * 1. To throw an exception if on a replica there are not all parts which have been written down on quorum of remaining replicas.
    * 2. Do not read parts that have not yet been written to the quorum of the replicas.
    * For this you have to synchronously go to ZooKeeper.
    */
    if (settings.select_sequential_consistency)
    {
        ReplicatedMergeTreeQuorumAddedParts::PartitionIdToMaxBlock max_added_blocks;

        for (const auto & data_part : data.getDataParts())
        {
            max_added_blocks[data_part->info.partition_id] = std::max(max_added_blocks[data_part->info.partition_id], data_part->info.max_block);
        }

        auto zookeeper = getZooKeeper();

        const String quorum_status_path = zookeeper_path + "/quorum/status";

        String value;
        Coordination::Stat stat;

        if (zookeeper->tryGet(quorum_status_path, value, &stat))
        {
            ReplicatedMergeTreeQuorumEntry quorum_entry;
            quorum_entry.fromString(value);

            auto part_info = MergeTreePartInfo::fromPartName(quorum_entry.part_name, data.format_version);

            max_added_blocks[part_info.partition_id] = part_info.max_block - 1;
        }

        String added_parts_str;
        if (zookeeper->tryGet(zookeeper_path + "/quorum/last_part", added_parts_str))
        {
            if (!added_parts_str.empty())
            {
                ReplicatedMergeTreeQuorumAddedParts part_with_quorum(data.format_version);
                part_with_quorum.fromString(added_parts_str);

                auto added_parts = part_with_quorum.added_parts;

                for (const auto & added_part : added_parts)
                    if (!data.getActiveContainingPart(added_part.second))
                        throw Exception("Replica doesn't have part " + added_part.second + " which was successfully written to quorum of other replicas."
                            " Send query to another replica or disable 'select_sequential_consistency' setting.", ErrorCodes::REPLICA_IS_NOT_IN_QUORUM);

                for (const auto & max_block : part_with_quorum.getMaxInsertedBlocks())
                        max_added_blocks[max_block.first] = max_block.second;
            }
        }

        return reader.read(column_names, query_info, context, max_block_size, num_streams, &max_added_blocks);
    }

    return reader.read(column_names, query_info, context, max_block_size, num_streams);
}


void StorageReplicatedMergeTree::assertNotReadonly() const
{
    if (is_readonly)
        throw Exception("Table is in readonly mode", ErrorCodes::TABLE_IS_READ_ONLY);
}


BlockOutputStreamPtr StorageReplicatedMergeTree::write(const ASTPtr & /*query*/, const Settings & settings)
{
    assertNotReadonly();

    bool deduplicate = data.settings.replicated_deduplication_window != 0 && settings.insert_deduplicate;

    return std::make_shared<ReplicatedMergeTreeBlockOutputStream>(*this,
        settings.insert_quorum, settings.insert_quorum_timeout.totalMilliseconds(), deduplicate);
}


bool StorageReplicatedMergeTree::optimize(const ASTPtr & query, const ASTPtr & partition, bool final, bool deduplicate, const Context & query_context)
{
    assertNotReadonly();

    if (!is_leader)
    {
        sendRequestToLeaderReplica(query, query_context);
        return true;
    }

    ReplicatedMergeTreeLogEntryData merge_entry;
    {
        /// We must select parts for merge under merge_selecting_mutex because other threads
        /// (merge_selecting_thread or OPTIMIZE queries) could assign new merges.
        std::lock_guard merge_selecting_lock(merge_selecting_mutex);

        auto zookeeper = getZooKeeper();
        ReplicatedMergeTreeMergePredicate can_merge = queue.getMergePredicate(zookeeper);

        auto handle_noop = [&] (const String & message)
        {
            if (query_context.getSettingsRef().optimize_throw_if_noop)
                throw Exception(message, ErrorCodes::CANNOT_ASSIGN_OPTIMIZE);
            return false;
        };

        if (!partition && final)
        {
            MergeTreeData::DataPartsVector data_parts = data.getDataPartsVector();
            std::unordered_set<String> partition_ids;

            for (const MergeTreeData::DataPartPtr & part : data_parts)
                partition_ids.emplace(part->info.partition_id);

            UInt64 disk_space = DiskSpaceMonitor::getUnreservedFreeSpace(full_path);

            for (const String & partition_id : partition_ids)
            {
                MergeTreeDataMergerMutator::FuturePart future_merged_part;
                bool selected = merger_mutator.selectAllPartsToMergeWithinPartition(
                    future_merged_part, disk_space, can_merge, partition_id, true, nullptr);
                if (selected &&
                    !createLogEntryToMergeParts(zookeeper, future_merged_part.parts, future_merged_part.name, deduplicate, &merge_entry))
                    return handle_noop("Can't create merge queue node in ZooKeeper");
            }
        }
        else
        {
            MergeTreeDataMergerMutator::FuturePart future_merged_part;
            String disable_reason;
            bool selected = false;
            if (!partition)
            {
                selected = merger_mutator.selectPartsToMerge(
                    future_merged_part, true, data.settings.max_bytes_to_merge_at_max_space_in_pool, can_merge, &disable_reason);
            }
            else
            {
                UInt64 disk_space = DiskSpaceMonitor::getUnreservedFreeSpace(full_path);
                String partition_id = data.getPartitionIDFromQuery(partition, query_context);
                selected = merger_mutator.selectAllPartsToMergeWithinPartition(
                    future_merged_part, disk_space, can_merge, partition_id, final, &disable_reason);
            }

            if (!selected)
            {
                LOG_INFO(log, "Cannot select parts for optimization" + (disable_reason.empty() ? "" : ": " + disable_reason));
                return handle_noop(disable_reason);
            }

            if (!createLogEntryToMergeParts(zookeeper, future_merged_part.parts, future_merged_part.name, deduplicate, &merge_entry))
                return handle_noop("Can't create merge queue node in ZooKeeper");
        }
    }

    /// TODO: Bad setting name for such purpose
    if (query_context.getSettingsRef().replication_alter_partitions_sync != 0)
        waitForAllReplicasToProcessLogEntry(merge_entry);

    return true;
}


void StorageReplicatedMergeTree::alter(const AlterCommands & params,
    const String & /*database_name*/, const String & /*table_name*/, const Context & query_context)
{
    assertNotReadonly();

    LOG_DEBUG(log, "Doing ALTER");

    /// Alter is done by modifying the metadata nodes in ZK that are shared between all replicas
    /// (/columns, /metadata). We set contents of the shared nodes to the new values and wait while
    /// replicas asynchronously apply changes (see ReplicatedMergeTreeAlterThread.cpp) and modify
    /// their respective replica metadata nodes (/replicas/<replica>/columns, /replicas/<replica>/metadata).

    struct ChangedNode
    {
        ChangedNode(const String & table_path_, String name_, String new_value_)
            : table_path(table_path_), name(std::move(name_)), shared_path(table_path + "/" + name)
            , new_value(std::move(new_value_))
        {}

        const String & table_path;
        String name;

        String shared_path;

        String getReplicaPath(const String & replica) const
        {
            return table_path + "/replicas/" + replica + "/" + name;
        }

        String new_value;
        int32_t new_version = -1; /// Initialization is to suppress (useless) false positive warning found by cppcheck.
    };

    std::vector<ChangedNode> changed_nodes;

    {
        /// Just to read current structure. Alter will be done in separate thread.
        auto table_lock = lockStructure(false);

        if (is_readonly)
            throw Exception("Can't ALTER readonly table", ErrorCodes::TABLE_IS_READ_ONLY);

        data.checkAlter(params);

        ColumnsDescription new_columns = data.getColumns();
        ASTPtr new_order_by_ast = data.order_by_ast;
        ASTPtr new_primary_key_ast = data.primary_key_ast;
        params.apply(new_columns, new_order_by_ast, new_primary_key_ast);

        String new_columns_str = new_columns.toString();
        if (new_columns_str != data.getColumns().toString())
            changed_nodes.emplace_back(zookeeper_path, "columns", new_columns_str);

        ReplicatedMergeTreeTableMetadata new_metadata(data);
        if (new_order_by_ast.get() != data.order_by_ast.get())
            new_metadata.sorting_key = serializeAST(*MergeTreeData::extractKeyExpressionList(new_order_by_ast));

        String new_metadata_str = new_metadata.toString();
        if (new_metadata_str != ReplicatedMergeTreeTableMetadata(data).toString())
            changed_nodes.emplace_back(zookeeper_path, "metadata", new_metadata_str);

        /// Modify shared metadata nodes in ZooKeeper.
        Coordination::Requests ops;
        for (const auto & node : changed_nodes)
            ops.emplace_back(zkutil::makeSetRequest(node.shared_path, node.new_value, -1));

        Coordination::Responses results = getZooKeeper()->multi(ops);

        for (size_t i = 0; i < changed_nodes.size(); ++i)
            changed_nodes[i].new_version = dynamic_cast<const Coordination::SetResponse &>(*results[i]).stat.version;
    }

    LOG_DEBUG(log, "Updated shared metadata nodes in ZooKeeper. Waiting for replicas to apply changes.");

    /// Wait until all replicas will apply ALTER.

    for (const auto & node : changed_nodes)
    {
        Coordination::Stat stat;
        /// Subscribe to change of shared ZK metadata nodes, to finish waiting if someone will do another ALTER.
        if (!getZooKeeper()->exists(node.shared_path, &stat, alter_query_event))
            throw Exception(node.shared_path + " doesn't exist", ErrorCodes::NOT_FOUND_NODE);

        if (stat.version != node.new_version)
        {
            LOG_WARNING(log, node.shared_path + " changed before this ALTER finished; " +
                "overlapping ALTER-s are fine but use caution with nontransitive changes");
            return;
        }
    }

    Strings replicas = getZooKeeper()->getChildren(zookeeper_path + "/replicas");

    std::set<String> inactive_replicas;
    std::set<String> timed_out_replicas;

    time_t replication_alter_columns_timeout = query_context.getSettingsRef().replication_alter_columns_timeout;

    for (const String & replica : replicas)
    {
        LOG_DEBUG(log, "Waiting for " << replica << " to apply changes");

        while (!partial_shutdown_called)
        {
            auto zookeeper = getZooKeeper();

            /// Replica could be inactive.
            if (!zookeeper->exists(zookeeper_path + "/replicas/" + replica + "/is_active"))
            {
                LOG_WARNING(log, "Replica " << replica << " is not active during ALTER query."
                    " ALTER will be done asynchronously when replica becomes active.");

                inactive_replicas.emplace(replica);
                break;
            }

            struct ReplicaNode
            {
                explicit ReplicaNode(String path_) : path(std::move(path_)) {}

                String path;
                String value;
                int32_t version = -1;
            };

            std::vector<ReplicaNode> replica_nodes;
            for (const auto & node : changed_nodes)
                replica_nodes.emplace_back(node.getReplicaPath(replica));

            bool replica_was_removed = false;
            for (auto & node : replica_nodes)
            {
                Coordination::Stat stat;

                /// Replica could has been removed.
                if (!zookeeper->tryGet(node.path, node.value, &stat))
                {
                    LOG_WARNING(log, replica << " was removed");
                    replica_was_removed = true;
                    break;
                }

                node.version = stat.version;
            }

            if (replica_was_removed)
                break;

            bool alter_was_applied = true;
            for (size_t i = 0; i < replica_nodes.size(); ++i)
            {
                if (replica_nodes[i].value != changed_nodes[i].new_value)
                {
                    alter_was_applied = false;
                    break;
                }
            }

            /// The ALTER has been successfully applied.
            if (alter_was_applied)
                break;

            for (const auto & node : changed_nodes)
            {
                Coordination::Stat stat;
                if (!zookeeper->exists(node.shared_path, &stat))
                    throw Exception(node.shared_path + " doesn't exist", ErrorCodes::NOT_FOUND_NODE);

                if (stat.version != node.new_version)
                {
                    LOG_WARNING(log, node.shared_path + " changed before this ALTER finished; "
                        "overlapping ALTER-s are fine but use caution with nontransitive changes");
                    return;
                }
            }

            bool replica_nodes_changed_concurrently = false;
            for (const auto & replica_node : replica_nodes)
            {
                Coordination::Stat stat;
                if (!zookeeper->exists(replica_node.path, &stat, alter_query_event))
                {
                    LOG_WARNING(log, replica << " was removed");
                    replica_was_removed = true;
                    break;
                }

                if (stat.version != replica_node.version)
                {
                    replica_nodes_changed_concurrently = true;
                    break;
                }
            }

            if (replica_was_removed)
                break;

            if (replica_nodes_changed_concurrently)
                continue;

            /// Now wait for replica nodes to change.

            if (!replication_alter_columns_timeout)
            {
                alter_query_event->wait();
                /// Everything is fine.
            }
            else if (alter_query_event->tryWait(replication_alter_columns_timeout * 1000))
            {
                /// Everything is fine.
            }
            else
            {
                LOG_WARNING(log, "Timeout when waiting for replica " << replica << " to apply ALTER."
                    " ALTER will be done asynchronously.");

                timed_out_replicas.emplace(replica);
                break;
            }
        }

        if (partial_shutdown_called)
            throw Exception("Alter is not finished because table shutdown was called. Alter will be done after table restart.",
                ErrorCodes::UNFINISHED);

        if (!inactive_replicas.empty() || !timed_out_replicas.empty())
        {
            std::stringstream exception_message;
            exception_message << "Alter is not finished because";

            if (!inactive_replicas.empty())
            {
                exception_message << " some replicas are inactive right now";

                for (auto it = inactive_replicas.begin(); it != inactive_replicas.end(); ++it)
                    exception_message << (it == inactive_replicas.begin() ? ": " : ", ") << *it;
            }

            if (!timed_out_replicas.empty() && !inactive_replicas.empty())
                exception_message << " and";

            if (!timed_out_replicas.empty())
            {
                exception_message << " timeout when waiting for some replicas";

                for (auto it = timed_out_replicas.begin(); it != timed_out_replicas.end(); ++it)
                    exception_message << (it == timed_out_replicas.begin() ? ": " : ", ") << *it;

                exception_message << " (replication_alter_columns_timeout = " << replication_alter_columns_timeout << ")";
            }

            exception_message << ". Alter will be done asynchronously.";

            throw Exception(exception_message.str(), ErrorCodes::UNFINISHED);
        }
    }

    LOG_DEBUG(log, "ALTER finished");
}

void StorageReplicatedMergeTree::alterPartition(const ASTPtr & query, const PartitionCommands & commands, const Context & query_context)
{
    for (const PartitionCommand & command : commands)
    {
        switch (command.type)
        {
            case PartitionCommand::DROP_PARTITION:
                checkPartitionCanBeDropped(command.partition);
                dropPartition(query, command.partition, command.detach, query_context);
                break;

            case PartitionCommand::ATTACH_PARTITION:
                attachPartition(command.partition, command.part, query_context);
                break;

            case PartitionCommand::REPLACE_PARTITION:
            {
                checkPartitionCanBeDropped(command.partition);
                String from_database = command.from_database.empty() ? query_context.getCurrentDatabase() : command.from_database;
                auto from_storage = query_context.getTable(from_database, command.from_table);
                replacePartitionFrom(from_storage, command.partition, command.replace, query_context);
            }
            break;

            case PartitionCommand::FETCH_PARTITION:
                fetchPartition(command.partition, command.from_zookeeper_path, query_context);
                break;

            case PartitionCommand::FREEZE_PARTITION:
            {
                auto lock = lockStructure(false);
                data.freezePartition(command.partition, command.with_name, query_context);
            }
            break;

            case PartitionCommand::CLEAR_COLUMN:
                clearColumnInPartition(command.partition, command.column_name, query_context);
                break;

            case PartitionCommand::FREEZE_ALL_PARTITIONS:
            {
                auto lock = lockStructure(false);
                data.freezeAll(command.with_name, query_context);
            }
            break;
        }
    }
}


/// If new version returns ordinary name, else returns part name containing the first and last month of the month
static String getPartNamePossiblyFake(MergeTreeDataFormatVersion format_version, const MergeTreePartInfo & part_info)
{
    if (format_version < MERGE_TREE_DATA_MIN_FORMAT_VERSION_WITH_CUSTOM_PARTITIONING)
    {
        /// The date range is all month long.
        const auto & lut = DateLUT::instance();
        time_t start_time = lut.YYYYMMDDToDate(parse<UInt32>(part_info.partition_id + "01"));
        DayNum left_date = lut.toDayNum(start_time);
        DayNum right_date = DayNum(static_cast<size_t>(left_date) + lut.daysInMonth(start_time) - 1);
        return part_info.getPartNameV0(left_date, right_date);
    }

    return part_info.getPartName();
}

bool StorageReplicatedMergeTree::getFakePartCoveringAllPartsInPartition(const String & partition_id, MergeTreePartInfo & part_info)
{
    /// Even if there is no data in the partition, you still need to mark the range for deletion.
    /// - Because before executing DETACH, tasks for downloading parts to this partition can be executed.
    Int64 left = 0;

    /** Let's skip one number in `block_numbers` for the partition being deleted, and we will only delete parts until this number.
      * This prohibits merges of deleted parts with the new inserted data.
      * Invariant: merges of deleted parts with other parts do not appear in the log.
      * NOTE: If you need to similarly support a `DROP PART` request, you will have to think of some new mechanism for it,
      *     to guarantee this invariant.
      */
    Int64 right;
    Int64 mutation_version;

    {
        auto zookeeper = getZooKeeper();
        auto block_number_lock = allocateBlockNumber(partition_id, zookeeper);
        right = block_number_lock->getNumber();
        block_number_lock->unlock();
        mutation_version = queue.getCurrentMutationVersion(partition_id, right);
    }

    /// Empty partition.
    if (right == 0)
        return false;

    --right;

    /// Artificial high level is choosen, to make this part "covering" all parts inside.
    part_info = MergeTreePartInfo(partition_id, left, right, MergeTreePartInfo::MAX_LEVEL, mutation_version);
    return true;
}


void StorageReplicatedMergeTree::clearColumnInPartition(
    const ASTPtr & partition, const Field & column_name, const Context & query_context)
{
    assertNotReadonly();

    /// We don't block merges, so anyone can manage this task (not only leader)

    String partition_id = data.getPartitionIDFromQuery(partition, query_context);
    MergeTreePartInfo drop_range_info;

    if (!getFakePartCoveringAllPartsInPartition(partition_id, drop_range_info))
    {
        LOG_INFO(log, "Will not clear partition " << partition_id << ", it is empty.");
        return;
    }

    /// We allocated new block number for this part, so new merges can't merge clearing parts with new ones

    LogEntry entry;
    entry.type = LogEntry::CLEAR_COLUMN;
    entry.new_part_name = getPartNamePossiblyFake(data.format_version, drop_range_info);
    entry.column_name = column_name.safeGet<String>();
    entry.create_time = time(nullptr);

    String log_znode_path = getZooKeeper()->create(zookeeper_path + "/log/log-", entry.toString(), zkutil::CreateMode::PersistentSequential);
    entry.znode_name = log_znode_path.substr(log_znode_path.find_last_of('/') + 1);

    /// If necessary, wait until the operation is performed on itself or on all replicas.
    if (query_context.getSettingsRef().replication_alter_partitions_sync != 0)
    {
        if (query_context.getSettingsRef().replication_alter_partitions_sync == 1)
            waitForReplicaToProcessLogEntry(replica_name, entry);
        else
            waitForAllReplicasToProcessLogEntry(entry);
    }
}


void StorageReplicatedMergeTree::dropPartition(const ASTPtr & query, const ASTPtr & partition, bool detach, const Context & query_context)
{
    assertNotReadonly();

    zkutil::ZooKeeperPtr zookeeper = getZooKeeper();

    if (!is_leader)
    {
        // TODO: we can manually reconstruct the query from outside the |dropPartition()| and remove the |query| argument from interface.
        //       It's the only place where we need this argument.
        sendRequestToLeaderReplica(query, query_context);
        return;
    }

    String partition_id = data.getPartitionIDFromQuery(partition, query_context);

    LogEntry entry;
    if (dropPartsInPartition(*zookeeper, partition_id, entry, detach))
    {
        /// If necessary, wait until the operation is performed on itself or on all replicas.
        if (query_context.getSettingsRef().replication_alter_partitions_sync != 0)
        {
            if (query_context.getSettingsRef().replication_alter_partitions_sync == 1)
                waitForReplicaToProcessLogEntry(replica_name, entry);
            else
                waitForAllReplicasToProcessLogEntry(entry);
        }
    }
}


void StorageReplicatedMergeTree::truncate(const ASTPtr & query, const Context & query_context)
{
    assertNotReadonly();

    zkutil::ZooKeeperPtr zookeeper = getZooKeeper();

    if (!is_leader)
    {
        sendRequestToLeaderReplica(query, query_context);
        return;
    }

    Strings partitions = zookeeper->getChildren(zookeeper_path + "/block_numbers");

    for (String & partition_id : partitions)
    {
        LogEntry entry;

        if (dropPartsInPartition(*zookeeper, partition_id, entry, false))
            waitForAllReplicasToProcessLogEntry(entry);
    }
}


void StorageReplicatedMergeTree::attachPartition(const ASTPtr & partition, bool attach_part, const Context & query_context)
{
    // TODO: should get some locks to prevent race with 'alter … modify column'

    assertNotReadonly();

    String partition_id;

    if (attach_part)
        partition_id = typeid_cast<const ASTLiteral &>(*partition).value.safeGet<String>();
    else
        partition_id = data.getPartitionIDFromQuery(partition, query_context);

    String source_dir = "detached/";

    /// Let's compose a list of parts that should be added.
    Strings parts;
    if (attach_part)
    {
        parts.push_back(partition_id);
    }
    else
    {
        LOG_DEBUG(log, "Looking for parts for partition " << partition_id << " in " << source_dir);
        ActiveDataPartSet active_parts(data.format_version);

        std::set<String> part_names;
        for (Poco::DirectoryIterator it = Poco::DirectoryIterator(full_path + source_dir); it != Poco::DirectoryIterator(); ++it)
        {
            String name = it.name();
            MergeTreePartInfo part_info;
            if (!MergeTreePartInfo::tryParsePartName(name, &part_info, data.format_version))
                continue;
            if (part_info.partition_id != partition_id)
                continue;
            LOG_DEBUG(log, "Found part " << name);
            active_parts.add(name);
            part_names.insert(name);
        }
        LOG_DEBUG(log, active_parts.size() << " of them are active");
        parts = active_parts.getParts();

        /// Inactive parts rename so they can not be attached in case of repeated ATTACH.
        for (const auto & name : part_names)
        {
            String containing_part = active_parts.getContainingPart(name);
            if (!containing_part.empty() && containing_part != name)
                Poco::File(full_path + source_dir + name).renameTo(full_path + source_dir + "inactive_" + name);
        }
    }

    /// Synchronously check that added parts exist and are not broken. We will write checksums.txt if it does not exist.
    LOG_DEBUG(log, "Checking parts");
    std::vector<MergeTreeData::MutableDataPartPtr> loaded_parts;
    for (const String & part : parts)
    {
        LOG_DEBUG(log, "Checking part " << part);
        loaded_parts.push_back(data.loadPartAndFixMetadata(source_dir + part));
    }

    ReplicatedMergeTreeBlockOutputStream output(*this, 0, 0, false);   /// TODO Allow to use quorum here.
    for (auto & part : loaded_parts)
    {
        String old_name = part->name;
        output.writeExistingPart(part);
        LOG_DEBUG(log, "Attached part " << old_name << " as " << part->name);
    }
}


void StorageReplicatedMergeTree::checkTableCanBeDropped() const
{
    /// Consider only synchronized data
    const_cast<MergeTreeData &>(getData()).recalculateColumnSizes();
    global_context.checkTableCanBeDropped(database_name, table_name, getData().getTotalActiveSizeInBytes());
}


void StorageReplicatedMergeTree::checkPartitionCanBeDropped(const ASTPtr & partition)
{
    const_cast<MergeTreeData &>(getData()).recalculateColumnSizes();

    const String partition_id = data.getPartitionIDFromQuery(partition, global_context);
    auto parts_to_remove = data.getDataPartsVectorInPartition(MergeTreeDataPartState::Committed, partition_id);

    UInt64 partition_size = 0;

    for (const auto & part : parts_to_remove)
        partition_size += part->bytes_on_disk;

    global_context.checkPartitionCanBeDropped(database_name, table_name, partition_size);
}


void StorageReplicatedMergeTree::drop()
{
    {
        auto zookeeper = tryGetZooKeeper();

        if (is_readonly || !zookeeper)
            throw Exception("Can't drop readonly replicated table (need to drop data in ZooKeeper as well)", ErrorCodes::TABLE_IS_READ_ONLY);

        shutdown();

        if (zookeeper->expired())
            throw Exception("Table was not dropped because ZooKeeper session has expired.", ErrorCodes::TABLE_WAS_NOT_DROPPED);

        LOG_INFO(log, "Removing replica " << replica_path);
        replica_is_active_node = nullptr;
        zookeeper->tryRemoveRecursive(replica_path);

        /// Check that `zookeeper_path` exists: it could have been deleted by another replica after execution of previous line.
        Strings replicas;
        if (zookeeper->tryGetChildren(zookeeper_path + "/replicas", replicas) == Coordination::ZOK && replicas.empty())
        {
            LOG_INFO(log, "Removing table " << zookeeper_path << " (this might take several minutes)");
            zookeeper->tryRemoveRecursive(zookeeper_path);
        }
    }

    data.dropAllData();
}


void StorageReplicatedMergeTree::rename(const String & new_path_to_db, const String & new_database_name, const String & new_table_name)
{
    std::string new_full_path = new_path_to_db + escapeForFileName(new_table_name) + '/';

    data.setPath(new_full_path);

    database_name = new_database_name;
    table_name = new_table_name;
    full_path = new_full_path;

    /// Update table name in zookeeper
    auto zookeeper = getZooKeeper();
    zookeeper->set(replica_path + "/host", getReplicatedMergeTreeAddress().toString());

    /// TODO: You can update names of loggers.
}


bool StorageReplicatedMergeTree::existsNodeCached(const std::string & path)
{
    {
        std::lock_guard lock(existing_nodes_cache_mutex);
        if (existing_nodes_cache.count(path))
            return true;
    }

    bool res = getZooKeeper()->exists(path);

    if (res)
    {
        std::lock_guard lock(existing_nodes_cache_mutex);
        existing_nodes_cache.insert(path);
    }

    return res;
}


std::optional<EphemeralLockInZooKeeper>
StorageReplicatedMergeTree::allocateBlockNumber(
    const String & partition_id, zkutil::ZooKeeperPtr & zookeeper, const String & zookeeper_block_id_path)
{
    /// Lets check for duplicates in advance, to avoid superflous block numbers allocation
    Coordination::Requests deduplication_check_ops;
    if (!zookeeper_block_id_path.empty())
    {
        deduplication_check_ops.emplace_back(zkutil::makeCreateRequest(zookeeper_block_id_path, "", zkutil::CreateMode::Persistent));
        deduplication_check_ops.emplace_back(zkutil::makeRemoveRequest(zookeeper_block_id_path, -1));
    }

    String block_numbers_path = zookeeper_path + "/block_numbers";
    String partition_path = block_numbers_path + "/" + partition_id;

    if (!existsNodeCached(partition_path))
    {
        Coordination::Requests ops;
        ops.push_back(zkutil::makeCreateRequest(partition_path, "", zkutil::CreateMode::Persistent));
        /// We increment data version of the block_numbers node so that it becomes possible
        /// to check in a ZK transaction that the set of partitions didn't change
        /// (unfortunately there is no CheckChildren op).
        ops.push_back(zkutil::makeSetRequest(block_numbers_path, "", -1));

        Coordination::Responses responses;
        int code = zookeeper->tryMulti(ops, responses);
        if (code && code != Coordination::ZNODEEXISTS)
            zkutil::KeeperMultiException::check(code, ops, responses);
    }

    EphemeralLockInZooKeeper lock;
    /// 2 RTT
    try
    {
        lock = EphemeralLockInZooKeeper(
            partition_path + "/block-", zookeeper_path + "/temp", *zookeeper, &deduplication_check_ops);
    }
    catch (const zkutil::KeeperMultiException & e)
    {
        if (e.code == Coordination::ZNODEEXISTS && e.getPathForFirstFailedOp() == zookeeper_block_id_path)
            return {};

        throw Exception("Cannot allocate block number in ZooKeeper: " + e.displayText(), ErrorCodes::KEEPER_EXCEPTION);
    }
    catch (const Coordination::Exception & e)
    {
        throw Exception("Cannot allocate block number in ZooKeeper: " + e.displayText(), ErrorCodes::KEEPER_EXCEPTION);
    }

    return {std::move(lock)};
}


void StorageReplicatedMergeTree::waitForAllReplicasToProcessLogEntry(const ReplicatedMergeTreeLogEntryData & entry)
{
    LOG_DEBUG(log, "Waiting for all replicas to process " << entry.znode_name);

    Strings replicas = getZooKeeper()->getChildren(zookeeper_path + "/replicas");
    for (const String & replica : replicas)
        waitForReplicaToProcessLogEntry(replica, entry);

    LOG_DEBUG(log, "Finished waiting for all replicas to process " << entry.znode_name);
}


void StorageReplicatedMergeTree::waitForReplicaToProcessLogEntry(const String & replica, const ReplicatedMergeTreeLogEntryData & entry)
{
    String entry_str = entry.toString();
    String log_node_name;

    /** Two types of entries can be passed to this function
      * 1. (more often) From `log` directory - a common log, from where replicas copy entries to their queue.
      * 2. From the `queue` directory of one of the replicas.
      *
      * The problem is that the numbers (`sequential` node) of the queue elements in `log` and in `queue` do not match.
      * (And the numbers of the same log element for different replicas do not match in the `queue`.)
      *
      * Therefore, you should consider these cases separately.
      */

    /** First, you need to wait until replica takes `queue` element from the `log` to its queue,
      *  if it has not been done already (see the `pullLogsToQueue` function).
      *
      * To do this, check its node `log_pointer` - the maximum number of the element taken from `log` + 1.
      */

    if (startsWith(entry.znode_name, "log-"))
    {
        /** In this case, just take the number from the node name `log-xxxxxxxxxx`.
          */

        UInt64 log_index = parse<UInt64>(entry.znode_name.substr(entry.znode_name.size() - 10));
        log_node_name = entry.znode_name;

        LOG_DEBUG(log, "Waiting for " << replica << " to pull " << log_node_name << " to queue");

        /// Let's wait until entry gets into the replica queue.
        while (true)
        {
            zkutil::EventPtr event = std::make_shared<Poco::Event>();

            String log_pointer = getZooKeeper()->get(zookeeper_path + "/replicas/" + replica + "/log_pointer", nullptr, event);
            if (!log_pointer.empty() && parse<UInt64>(log_pointer) > log_index)
                break;

            event->wait();
        }
    }
    else if (startsWith(entry.znode_name, "queue-"))
    {
        /** In this case, the number of `log` node is unknown. You need look through everything from `log_pointer` to the end,
          *  looking for a node with the same content. And if we do not find it - then the replica has already taken this entry in its queue.
          */

        String log_pointer = getZooKeeper()->get(zookeeper_path + "/replicas/" + replica + "/log_pointer");

        Strings log_entries = getZooKeeper()->getChildren(zookeeper_path + "/log");
        UInt64 log_index = 0;
        bool found = false;

        for (const String & log_entry_name : log_entries)
        {
            log_index = parse<UInt64>(log_entry_name.substr(log_entry_name.size() - 10));

            if (!log_pointer.empty() && log_index < parse<UInt64>(log_pointer))
                continue;

            String log_entry_str;
            bool exists = getZooKeeper()->tryGet(zookeeper_path + "/log/" + log_entry_name, log_entry_str);
            if (exists && entry_str == log_entry_str)
            {
                found = true;
                log_node_name = log_entry_name;
                break;
            }
        }

        if (found)
        {
            LOG_DEBUG(log, "Waiting for " << replica << " to pull " << log_node_name << " to queue");

            /// Let's wait until the entry gets into the replica queue.
            while (true)
            {
                zkutil::EventPtr event = std::make_shared<Poco::Event>();

                String log_pointer_new = getZooKeeper()->get(zookeeper_path + "/replicas/" + replica + "/log_pointer", nullptr, event);
                if (!log_pointer_new.empty() && parse<UInt64>(log_pointer_new) > log_index)
                    break;

                event->wait();
            }
        }
    }
    else
        throw Exception("Logical error: unexpected name of log node: " + entry.znode_name, ErrorCodes::LOGICAL_ERROR);

    if (!log_node_name.empty())
        LOG_DEBUG(log, "Looking for node corresponding to " << log_node_name << " in " << replica << " queue");
    else
        LOG_DEBUG(log, "Looking for corresponding node in " << replica << " queue");

    /** Second - find the corresponding entry in the queue of the specified replica.
      * Its number may match neither the `log` node nor the `queue` node of the current replica (for us).
      * Therefore, we search by comparing the content.
      */

    Strings queue_entries = getZooKeeper()->getChildren(zookeeper_path + "/replicas/" + replica + "/queue");
    String queue_entry_to_wait_for;

    for (const String & entry_name : queue_entries)
    {
        String queue_entry_str;
        bool exists = getZooKeeper()->tryGet(zookeeper_path + "/replicas/" + replica + "/queue/" + entry_name, queue_entry_str);
        if (exists && queue_entry_str == entry_str)
        {
            queue_entry_to_wait_for = entry_name;
            break;
        }
    }

    /// While looking for the record, it has already been executed and deleted.
    if (queue_entry_to_wait_for.empty())
    {
        LOG_DEBUG(log, "No corresponding node found. Assuming it has been already processed." " Found " << queue_entries.size() << " nodes.");
        return;
    }

    LOG_DEBUG(log, "Waiting for " << queue_entry_to_wait_for << " to disappear from " << replica << " queue");

    /// Third - wait until the entry disappears from the replica queue.
    getZooKeeper()->waitForDisappear(zookeeper_path + "/replicas/" + replica + "/queue/" + queue_entry_to_wait_for);
}


void StorageReplicatedMergeTree::getStatus(Status & res, bool with_zk_fields)
{
    auto zookeeper = tryGetZooKeeper();

    res.is_leader = is_leader;
    res.is_readonly = is_readonly;
    res.is_session_expired = !zookeeper || zookeeper->expired();

    res.queue = queue.getStatus();
    res.absolute_delay = getAbsoluteDelay(); /// NOTE: may be slightly inconsistent with queue status.

    res.parts_to_check = part_check_thread.size();

    res.zookeeper_path = zookeeper_path;
    res.replica_name = replica_name;
    res.replica_path = replica_path;
    res.columns_version = columns_version;

    if (res.is_session_expired || !with_zk_fields)
    {
        res.log_max_index = 0;
        res.log_pointer = 0;
        res.total_replicas = 0;
        res.active_replicas = 0;
    }
    else
    {
        auto log_entries = zookeeper->getChildren(zookeeper_path + "/log");

        if (log_entries.empty())
        {
            res.log_max_index = 0;
        }
        else
        {
            const String & last_log_entry = *std::max_element(log_entries.begin(), log_entries.end());
            res.log_max_index = parse<UInt64>(last_log_entry.substr(strlen("log-")));
        }

        String log_pointer_str = zookeeper->get(replica_path + "/log_pointer");
        res.log_pointer = log_pointer_str.empty() ? 0 : parse<UInt64>(log_pointer_str);

        auto all_replicas = zookeeper->getChildren(zookeeper_path + "/replicas");
        res.total_replicas = all_replicas.size();

        res.active_replicas = 0;
        for (const String & replica : all_replicas)
            if (zookeeper->exists(zookeeper_path + "/replicas/" + replica + "/is_active"))
                ++res.active_replicas;
    }
}


/// TODO: Probably it is better to have queue in ZK with tasks for leader (like DDL)
void StorageReplicatedMergeTree::sendRequestToLeaderReplica(const ASTPtr & query, const Context & query_context)
{
    auto live_replicas = getZooKeeper()->getChildren(zookeeper_path + "/leader_election");
    if (live_replicas.empty())
        throw Exception("No active replicas", ErrorCodes::NO_ACTIVE_REPLICAS);

    std::sort(live_replicas.begin(), live_replicas.end());
    const auto leader = getZooKeeper()->get(zookeeper_path + "/leader_election/" + live_replicas.front());

    if (leader == replica_name)
        throw Exception("Leader was suddenly changed or logical error.", ErrorCodes::LEADERSHIP_CHANGED);

    ReplicatedMergeTreeAddress leader_address(getZooKeeper()->get(zookeeper_path + "/replicas/" + leader + "/host"));

    /// TODO: add setters and getters interface for database and table fields of AST
    auto new_query = query->clone();
    if (auto * alter = typeid_cast<ASTAlterQuery *>(new_query.get()))
    {
        alter->database = leader_address.database;
        alter->table = leader_address.table;
    }
    else if (auto * optimize = typeid_cast<ASTOptimizeQuery *>(new_query.get()))
    {
        optimize->database = leader_address.database;
        optimize->table = leader_address.table;
    }
    else if (auto * drop = typeid_cast<ASTDropQuery *>(new_query.get()); drop->kind == ASTDropQuery::Kind::Truncate)
    {
        drop->database = leader_address.database;
        drop->table    = leader_address.table;
    }
    else
        throw Exception("Can't proxy this query. Unsupported query type", ErrorCodes::NOT_IMPLEMENTED);

    auto timeouts = ConnectionTimeouts::getTCPTimeoutsWithoutFailover(global_context.getSettingsRef());

    const auto & query_settings = query_context.getSettingsRef();
    const auto & query_client_info = query_context.getClientInfo();
    String user = query_client_info.current_user;
    String password = query_client_info.current_password;
    if (auto address = findClusterAddress(leader_address); address)
    {
        user = address->user;
        password = address->password;
    }

    Connection connection(
        leader_address.host,
        leader_address.queries_port,
        leader_address.database,
        user, password, timeouts, "ClickHouse replica");

    std::stringstream new_query_ss;
    formatAST(*new_query, new_query_ss, false, true);
    RemoteBlockInputStream stream(connection, new_query_ss.str(), {}, global_context, &query_settings);
    NullBlockOutputStream output({});

    copyData(stream, output);
    return;
}


std::optional<Cluster::Address> StorageReplicatedMergeTree::findClusterAddress(const ReplicatedMergeTreeAddress & leader_address) const
{
    for (auto & iter : global_context.getClusters().getContainer())
    {
        const auto & shards = iter.second->getShardsAddresses();

        for (size_t shard_num = 0; shard_num < shards.size(); ++shard_num)
        {
            for (size_t replica_num = 0; replica_num < shards[shard_num].size(); ++replica_num)
            {
                const Cluster::Address & address = shards[shard_num][replica_num];
                /// user is actually specified, not default
                if (address.host_name == leader_address.host && address.port == leader_address.queries_port && address.user_specified)
                    return address;
            }
        }
    }
    return {};
}

void StorageReplicatedMergeTree::getQueue(LogEntriesData & res, String & replica_name_)
{
    replica_name_ = replica_name;
    queue.getEntries(res);
}

time_t StorageReplicatedMergeTree::getAbsoluteDelay() const
{
    time_t min_unprocessed_insert_time = 0;
    time_t max_processed_insert_time = 0;
    queue.getInsertTimes(min_unprocessed_insert_time, max_processed_insert_time);

    /// Load start time, then finish time to avoid reporting false delay when start time is updated
    /// between loading of two variables.
    time_t queue_update_start_time = last_queue_update_start_time.load();
    time_t queue_update_finish_time = last_queue_update_finish_time.load();

    time_t current_time = time(nullptr);

    if (!queue_update_finish_time)
    {
        /// We have not updated queue even once yet (perhaps replica is readonly).
        /// As we have no info about the current state of replication log, return effectively infinite delay.
        return current_time;
    }
    else if (min_unprocessed_insert_time)
    {
        /// There are some unprocessed insert entries in queue.
        return (current_time > min_unprocessed_insert_time) ? (current_time - min_unprocessed_insert_time) : 0;
    }
    else if (queue_update_start_time > queue_update_finish_time)
    {
        /// Queue is empty, but there are some in-flight or failed queue update attempts
        /// (likely because of problems with connecting to ZooKeeper).
        /// Return the time passed since last attempt.
        return (current_time > queue_update_start_time) ? (current_time - queue_update_start_time) : 0;
    }
    else
    {
        /// Everything is up-to-date.
        return 0;
    }
}

void StorageReplicatedMergeTree::getReplicaDelays(time_t & out_absolute_delay, time_t & out_relative_delay)
{
    assertNotReadonly();

    time_t current_time = time(nullptr);

    out_absolute_delay = getAbsoluteDelay();
    out_relative_delay = 0;

    /** Relative delay is the maximum difference of absolute delay from any other replica,
      *  (if this replica lags behind any other live replica, or zero, otherwise).
      * Calculated only if the absolute delay is large enough.
      */

    if (out_absolute_delay < static_cast<time_t>(data.settings.min_relative_delay_to_yield_leadership))
        return;

    auto zookeeper = getZooKeeper();

    time_t max_replicas_unprocessed_insert_time = 0;
    bool have_replica_with_nothing_unprocessed = false;

    Strings replicas = zookeeper->getChildren(zookeeper_path + "/replicas");

    for (const auto & replica : replicas)
    {
        if (replica == replica_name)
            continue;

        /// Skip dead replicas.
        if (!zookeeper->exists(zookeeper_path + "/replicas/" + replica + "/is_active"))
            continue;

        String value;
        if (!zookeeper->tryGet(zookeeper_path + "/replicas/" + replica + "/min_unprocessed_insert_time", value))
            continue;

        time_t replica_time = value.empty() ? 0 : parse<time_t>(value);

        if (replica_time == 0)
        {
            /** Note
              * The conclusion that the replica does not lag may be incorrect,
              *  because the information about `min_unprocessed_insert_time` is taken
              *  only from that part of the log that has been moved to the queue.
              * If the replica for some reason has stalled `queueUpdatingTask`,
              *  then `min_unprocessed_insert_time` will be incorrect.
              */

            have_replica_with_nothing_unprocessed = true;
            break;
        }

        if (replica_time > max_replicas_unprocessed_insert_time)
            max_replicas_unprocessed_insert_time = replica_time;
    }

    if (have_replica_with_nothing_unprocessed)
        out_relative_delay = out_absolute_delay;
    else
    {
        max_replicas_unprocessed_insert_time = std::min(current_time, max_replicas_unprocessed_insert_time);
        time_t min_replicas_delay = current_time - max_replicas_unprocessed_insert_time;
        if (out_absolute_delay > min_replicas_delay)
            out_relative_delay = out_absolute_delay - min_replicas_delay;
    }
}


void StorageReplicatedMergeTree::fetchPartition(const ASTPtr & partition, const String & from_, const Context & query_context)
{
    String partition_id = data.getPartitionIDFromQuery(partition, query_context);

    String from = from_;
    if (from.back() == '/')
        from.resize(from.size() - 1);

    LOG_INFO(log, "Will fetch partition " << partition_id << " from shard " << from_);

    /** Let's check that there is no such partition in the `detached` directory (where we will write the downloaded parts).
      * Unreliable (there is a race condition) - such a partition may appear a little later.
      */
    Poco::DirectoryIterator dir_end;
    for (Poco::DirectoryIterator dir_it{data.getFullPath() + "detached/"}; dir_it != dir_end; ++dir_it)
    {
        MergeTreePartInfo part_info;
        if (MergeTreePartInfo::tryParsePartName(dir_it.name(), &part_info, data.format_version)
              && part_info.partition_id == partition_id)
            throw Exception("Detached partition " + partition_id + " already exists.", ErrorCodes::PARTITION_ALREADY_EXISTS);
    }

    zkutil::Strings replicas;
    zkutil::Strings active_replicas;
    String best_replica;

    {
        auto zookeeper = getZooKeeper();

        /// List of replicas of source shard.
        replicas = zookeeper->getChildren(from + "/replicas");

        /// Leave only active replicas.
        active_replicas.reserve(replicas.size());

        for (const String & replica : replicas)
            if (zookeeper->exists(from + "/replicas/" + replica + "/is_active"))
                active_replicas.push_back(replica);

        if (active_replicas.empty())
            throw Exception("No active replicas for shard " + from, ErrorCodes::NO_ACTIVE_REPLICAS);

        /** You must select the best (most relevant) replica.
        * This is a replica with the maximum `log_pointer`, then with the minimum `queue` size.
        * NOTE This is not exactly the best criteria. It does not make sense to download old partitions,
        *  and it would be nice to be able to choose the replica closest by network.
        * NOTE Of course, there are data races here. You can solve it by retrying.
        */
        Int64 max_log_pointer = -1;
        UInt64 min_queue_size = std::numeric_limits<UInt64>::max();

        for (const String & replica : active_replicas)
        {
            String current_replica_path = from + "/replicas/" + replica;

            String log_pointer_str = zookeeper->get(current_replica_path + "/log_pointer");
            Int64 log_pointer = log_pointer_str.empty() ? 0 : parse<UInt64>(log_pointer_str);

            Coordination::Stat stat;
            zookeeper->get(current_replica_path + "/queue", &stat);
            size_t queue_size = stat.numChildren;

            if (log_pointer > max_log_pointer
                || (log_pointer == max_log_pointer && queue_size < min_queue_size))
            {
                max_log_pointer = log_pointer;
                min_queue_size = queue_size;
                best_replica = replica;
            }
        }
    }

    if (best_replica.empty())
        throw Exception("Logical error: cannot choose best replica.", ErrorCodes::LOGICAL_ERROR);

    LOG_INFO(log, "Found " << replicas.size() << " replicas, " << active_replicas.size() << " of them are active."
        << " Selected " << best_replica << " to fetch from.");

    String best_replica_path = from + "/replicas/" + best_replica;

    /// Let's find out which parts are on the best replica.

    /** Trying to download these parts.
      * Some of them could be deleted due to the merge.
      * In this case, update the information about the available parts and try again.
      */

    unsigned try_no = 0;
    Strings missing_parts;
    do
    {
        if (try_no)
            LOG_INFO(log, "Some of parts (" << missing_parts.size() << ") are missing. Will try to fetch covering parts.");

        if (try_no >= query_context.getSettings().max_fetch_partition_retries_count)
            throw Exception("Too many retries to fetch parts from " + best_replica_path, ErrorCodes::TOO_MANY_RETRIES_TO_FETCH_PARTS);

        Strings parts = getZooKeeper()->getChildren(best_replica_path + "/parts");
        ActiveDataPartSet active_parts_set(data.format_version, parts);
        Strings parts_to_fetch;

        if (missing_parts.empty())
        {
            parts_to_fetch = active_parts_set.getParts();

            /// Leaving only the parts of the desired partition.
            Strings parts_to_fetch_partition;
            for (const String & part : parts_to_fetch)
            {
                if (MergeTreePartInfo::fromPartName(part, data.format_version).partition_id == partition_id)
                    parts_to_fetch_partition.push_back(part);
            }

            parts_to_fetch = std::move(parts_to_fetch_partition);

            if (parts_to_fetch.empty())
                throw Exception("Partition " + partition_id + " on " + best_replica_path + " doesn't exist", ErrorCodes::PARTITION_DOESNT_EXIST);
        }
        else
        {
            for (const String & missing_part : missing_parts)
            {
                String containing_part = active_parts_set.getContainingPart(missing_part);
                if (!containing_part.empty())
                    parts_to_fetch.push_back(containing_part);
                else
                    LOG_WARNING(log, "Part " << missing_part << " on replica " << best_replica_path << " has been vanished.");
            }
        }

        LOG_INFO(log, "Parts to fetch: " << parts_to_fetch.size());

        missing_parts.clear();
        for (const String & part : parts_to_fetch)
        {
            try
            {
                fetchPart(part, best_replica_path, true, 0);
            }
            catch (const DB::Exception & e)
            {
                if (e.code() != ErrorCodes::RECEIVED_ERROR_FROM_REMOTE_IO_SERVER && e.code() != ErrorCodes::RECEIVED_ERROR_TOO_MANY_REQUESTS
                    && e.code() != ErrorCodes::CANNOT_READ_ALL_DATA)
                    throw;

                LOG_INFO(log, e.displayText());
                missing_parts.push_back(part);
            }
        }

        ++try_no;
    } while (!missing_parts.empty());
}


void StorageReplicatedMergeTree::mutate(const MutationCommands & commands, const Context &)
{
    /// Overview of the mutation algorithm.
    ///
    /// When the client executes a mutation, this method is called. It acquires block numbers in all
    /// partitions, saves them in the mutation entry and writes the mutation entry to a new ZK node in
    /// the /mutations folder. This block numbers are needed to determine which parts should be mutated and
    /// which shouldn't (parts inserted after the mutation will have the block number higher than the
    /// block number acquired by the mutation in that partition and so will not be mutatied).
    /// This block number is called "mutation version" in that partition.
    ///
    /// Mutation versions are acquired atomically in all partitions, so the case when an insert in some
    /// partition has the block number higher than the mutation version but the following insert into another
    /// partition acquires the block number lower than the mutation version in that partition is impossible.
    /// Another important invariant: mutation entries appear in /mutations in the order of their mutation
    /// versions (in any partition). This means that mutations form a sequence and we can execute them in
    /// the order of their mutation versions and not worry that some mutation with the smaller version
    /// will suddenly appear.
    ///
    /// During mutations individual parts are immutable - when we want to change the contents of a part
    /// we prepare the new part and add it to MergeTreeData (the original part gets replaced). The fact that
    /// we have mutated the part is recorded in the part->info.mutation field of MergeTreePartInfo.
    /// The relation with the original part is preserved because the new part covers the same block range
    /// as the original one.
    ///
    /// We then can for each part determine its "mutation version": the version of the last mutation in
    /// the mutation sequence that we regard as already applied to that part. All mutations with the greater
    /// version number will still need to be applied to that part.
    ///
    /// Execution of mutations is done asynchronously. All replicas watch the /mutations directory and
    /// load new mutation entries as they appear (see mutationsUpdatingTask()). Next we need to determine
    /// how to mutate individual parts consistently with part merges. This is done by the leader replica
    /// (see mergeSelectingTask() and class ReplicatedMergeTreeMergePredicate for details). Important
    /// invariants here are that a) all source parts for a single merge must have the same mutation version
    /// and b) any part can be mutated only once or merged only once (e.g. once we have decided to mutate
    /// a part then we need to execute that mutation and can assign merges only to the new part and not to the
    /// original part). Multiple consecutive mutations can be executed at once (without writing the
    /// intermediate result to a part).
    ///
    /// Leader replica records its decisions to the replication log (/log directory in ZK) in the form of
    /// MUTATE_PART entries and all replicas then execute them in the background pool
    /// (see tryExecutePartMutation() function). When a replica encounters a MUTATE_PART command, it is
    /// guaranteed that the corresponding mutation entry is already loaded (when we pull entries from
    /// replication log into the replica queue, we also load mutation entries). Note that just as with merges
    /// the replica can decide not to do the mutation locally and fetch the mutated part from another replica
    /// instead.
    ///
    /// Mutations of individual parts are in fact pretty similar to merges, e.g. their assignment and execution
    /// is governed by the same settings. TODO: support a single "merge-mutation" operation when the data
    /// read from the the source parts is first mutated on the fly to some uniform mutation version and then
    /// merged to a resulting part.
    ///
    /// After all needed parts are mutated (i.e. all active parts have the mutation version greater than
    /// the version of this mutation), the mutation is considered done and can be deleted.

    ReplicatedMergeTreeMutationEntry entry;
    entry.source_replica = replica_name;
    entry.commands = commands;

    String mutations_path = zookeeper_path + "/mutations";

    /// Update the mutations_path node when creating the mutation and check its version to ensure that
    /// nodes for mutations are created in the same order as the corresponding block numbers.
    /// Should work well if the number of concurrent mutation requests is small.
    while (true)
    {
        auto zookeeper = getZooKeeper();

        Coordination::Stat mutations_stat;
        zookeeper->get(mutations_path, &mutations_stat);

        EphemeralLocksInAllPartitions block_number_locks(
            zookeeper_path + "/block_numbers", "block-", zookeeper_path + "/temp", *zookeeper);

        for (const auto & lock : block_number_locks.getLocks())
            entry.block_numbers[lock.partition_id] = lock.number;

        entry.create_time = time(nullptr);

        Coordination::Requests requests;
        requests.emplace_back(zkutil::makeSetRequest(mutations_path, String(), mutations_stat.version));
        requests.emplace_back(zkutil::makeCreateRequest(
            mutations_path + "/", entry.toString(), zkutil::CreateMode::PersistentSequential));

        Coordination::Responses responses;
        int32_t rc = zookeeper->tryMulti(requests, responses);

        if (rc == Coordination::ZOK)
        {
            const String & path_created =
                dynamic_cast<const Coordination::CreateResponse *>(responses[1].get())->path_created;
            entry.znode_name = path_created.substr(path_created.find_last_of('/') + 1);
            LOG_TRACE(log, "Created mutation with ID " << entry.znode_name);
            break;
        }
        else if (rc == Coordination::ZBADVERSION)
        {
            LOG_TRACE(log, "Version conflict when trying to create a mutation node, retrying...");
            continue;
        }
        else
            throw Coordination::Exception("Unable to create a mutation znode", rc);
    }
}

std::vector<MergeTreeMutationStatus> StorageReplicatedMergeTree::getMutationsStatus() const
{
    return queue.getMutationsStatus();
}


void StorageReplicatedMergeTree::clearOldPartsAndRemoveFromZK()
{
    /// Critical section is not required (since grabOldParts() returns unique part set on each call)

    auto table_lock = lockStructure(false);
    auto zookeeper = getZooKeeper();

    MergeTreeData::DataPartsVector parts = data.grabOldParts();
    if (parts.empty())
        return;

    MergeTreeData::DataPartsVector parts_to_delete_only_from_filesystem;    // Only duplicates
    MergeTreeData::DataPartsVector parts_to_delete_completely;              // All parts except duplicates
    MergeTreeData::DataPartsVector parts_to_retry_deletion;                 // Parts that should be retried due to network problems
    MergeTreeData::DataPartsVector parts_to_remove_from_filesystem;         // Parts removed from ZK

    for (const auto & part : parts)
    {
        if (!part->is_duplicate)
            parts_to_delete_completely.emplace_back(part);
        else
            parts_to_delete_only_from_filesystem.emplace_back(part);
    }
    parts.clear();

    auto remove_parts_from_filesystem = [log=log] (const MergeTreeData::DataPartsVector & parts_to_remove)
    {
        for (auto & part : parts_to_remove)
        {
            try
            {
                part->remove();
            }
            catch (...)
            {
                tryLogCurrentException(log, "There is a problem with deleting part " + part->name + " from filesystem");
            }
        }
    };

    /// Delete duplicate parts from filesystem
    if (!parts_to_delete_only_from_filesystem.empty())
    {
        remove_parts_from_filesystem(parts_to_delete_only_from_filesystem);
        data.removePartsFinally(parts_to_delete_only_from_filesystem);

        LOG_DEBUG(log, "Removed " << parts_to_delete_only_from_filesystem.size() << " old duplicate parts");
    }

    /// Delete normal parts from ZooKeeper
    NameSet part_names_to_retry_deletion;
    try
    {
        Strings part_names_to_delete_completely;
        for (const auto & part : parts_to_delete_completely)
            part_names_to_delete_completely.emplace_back(part->name);

        LOG_DEBUG(log, "Removing " << parts_to_delete_completely.size() << " old parts from ZooKeeper");
        removePartsFromZooKeeper(zookeeper, part_names_to_delete_completely, &part_names_to_retry_deletion);
    }
    catch (...)
    {
        LOG_ERROR(log, "There is a problem with deleting parts from ZooKeeper: " << getCurrentExceptionMessage(true));
    }

    /// Part names that were reliably deleted from ZooKeeper should be deleted from filesystem
    auto num_reliably_deleted_parts = parts_to_delete_completely.size() - part_names_to_retry_deletion.size();
    LOG_DEBUG(log, "Removed " << num_reliably_deleted_parts << " old parts from ZooKeeper. Removing them from filesystem.");

    /// Delete normal parts on two sets
    for (auto & part : parts_to_delete_completely)
    {
        if (part_names_to_retry_deletion.count(part->name) == 0)
            parts_to_remove_from_filesystem.emplace_back(part);
        else
            parts_to_retry_deletion.emplace_back(part);
    }

    /// Will retry deletion
    if (!parts_to_retry_deletion.empty())
    {
        data.rollbackDeletingParts(parts_to_retry_deletion);
        LOG_DEBUG(log, "Will retry deletion of " << parts_to_retry_deletion.size() << " parts in the next time");
    }

    /// Remove parts from filesystem and finally from data_parts
    if (!parts_to_remove_from_filesystem.empty())
    {
        remove_parts_from_filesystem(parts_to_remove_from_filesystem);
        data.removePartsFinally(parts_to_remove_from_filesystem);

        LOG_DEBUG(log, "Removed " << parts_to_remove_from_filesystem.size() << " old parts");
    }
}


bool StorageReplicatedMergeTree::tryRemovePartsFromZooKeeperWithRetries(MergeTreeData::DataPartsVector & parts, size_t max_retries)
{
    Strings part_names_to_remove;
    for (const auto & part : parts)
        part_names_to_remove.emplace_back(part->name);

    return tryRemovePartsFromZooKeeperWithRetries(part_names_to_remove, max_retries);
}

bool StorageReplicatedMergeTree::tryRemovePartsFromZooKeeperWithRetries(const Strings & part_names, size_t max_retries)
{
    size_t num_tries = 0;
    bool success = false;

    while (!success && (max_retries == 0 || num_tries < max_retries))
    {
        try
        {
            ++num_tries;
            success = true;

            auto zookeeper = getZooKeeper();

            std::vector<std::future<Coordination::ExistsResponse>> exists_futures;
            exists_futures.reserve(part_names.size());
            for (const String & part_name : part_names)
            {
                String part_path = replica_path + "/parts/" + part_name;
                exists_futures.emplace_back(zookeeper->asyncExists(part_path));
            }

            std::vector<std::future<Coordination::MultiResponse>> remove_futures;
            remove_futures.reserve(part_names.size());
            for (size_t i = 0; i < part_names.size(); ++i)
            {
                Coordination::ExistsResponse exists_resp = exists_futures[i].get();
                if (!exists_resp.error)
                {
                    Coordination::Requests ops;
                    removePartFromZooKeeper(part_names[i], ops, exists_resp.stat.numChildren > 0);
                    remove_futures.emplace_back(zookeeper->tryAsyncMulti(ops));
                }
            }

            for (auto & future : remove_futures)
            {
                auto response = future.get();

                if (response.error == 0 || response.error == Coordination::ZNONODE)
                    continue;

                if (Coordination::isHardwareError(response.error))
                {
                    success = false;
                    continue;
                }

                throw Coordination::Exception(response.error);
            }
        }
        catch (Coordination::Exception & e)
        {
            success = false;

            if (Coordination::isHardwareError(e.code))
                tryLogCurrentException(log, __PRETTY_FUNCTION__);
            else
                throw;
        }

        if (!success && num_tries < max_retries)
            std::this_thread::sleep_for(std::chrono::milliseconds(1000));
    }

    return success;
}

void StorageReplicatedMergeTree::removePartsFromZooKeeper(
    zkutil::ZooKeeperPtr & zookeeper, const Strings & part_names, NameSet * parts_should_be_retried)
{
    std::vector<std::future<Coordination::ExistsResponse>> exists_futures;
    exists_futures.reserve(part_names.size());
    for (const String & part_name : part_names)
    {
        String part_path = replica_path + "/parts/" + part_name;
        exists_futures.emplace_back(zookeeper->asyncExists(part_path));
    }

    std::vector<std::future<Coordination::MultiResponse>> remove_futures;
    remove_futures.reserve(part_names.size());
    try
    {
        for (size_t i = 0; i < part_names.size(); ++i)
        {
            Coordination::ExistsResponse exists_resp = exists_futures[i].get();
            if (!exists_resp.error)
            {
                Coordination::Requests ops;
                removePartFromZooKeeper(part_names[i], ops, exists_resp.stat.numChildren > 0);
                remove_futures.emplace_back(zookeeper->tryAsyncMulti(ops));
            }
            else
            {
                LOG_DEBUG(log,
                    "There is no part " << part_names[i] << " in ZooKeeper, it was only in filesystem");
                // emplace invalid future so that the total number of futures is the same as part_names.size();
                remove_futures.emplace_back();
            }
        }
    }
    catch (const Coordination::Exception & e)
    {
        if (parts_should_be_retried && Coordination::isHardwareError(e.code))
            parts_should_be_retried->insert(part_names.begin(), part_names.end());
        throw;
    }

    for (size_t i = 0; i < remove_futures.size(); ++i)
    {
        auto & future = remove_futures[i];

        if (!future.valid())
            continue;

        auto response = future.get();
        if (response.error == Coordination::ZOK)
            continue;
        else if (response.error == Coordination::ZNONODE)
        {
            LOG_DEBUG(log,
                "There is no part " << part_names[i] << " in ZooKeeper, it was only in filesystem");
            continue;
        }
        else if (Coordination::isHardwareError(response.error))
        {
            if (parts_should_be_retried)
                parts_should_be_retried->insert(part_names[i]);
            continue;
        }
        else
            LOG_WARNING(log, "Cannot remove part " << part_names[i] << " from ZooKeeper: "
                << zkutil::ZooKeeper::error2string(response.error));
    }
}


void StorageReplicatedMergeTree::clearBlocksInPartition(
    zkutil::ZooKeeper & zookeeper, const String & partition_id, Int64 min_block_num, Int64 max_block_num)
{
    Strings blocks;
    if (zookeeper.tryGetChildren(zookeeper_path + "/blocks", blocks))
        throw Exception(zookeeper_path + "/blocks doesn't exist", ErrorCodes::NOT_FOUND_NODE);

    String partition_prefix = partition_id + "_";
    zkutil::AsyncResponses<Coordination::GetResponse> get_futures;
    for (const String & block_id : blocks)
    {
        if (startsWith(block_id, partition_prefix))
        {
            String path = zookeeper_path + "/blocks/" + block_id;
            get_futures.emplace_back(path, zookeeper.asyncTryGet(path));
        }
    }

    zkutil::AsyncResponses<Coordination::RemoveResponse> to_delete_futures;
    for (auto & pair : get_futures)
    {
        const String & path = pair.first;
        auto result = pair.second.get();

        if (result.error == Coordination::ZNONODE)
            continue;

        ReadBufferFromString buf(result.data);
        Int64 block_num = 0;
        bool parsed = tryReadIntText(block_num, buf) && buf.eof();
        if (!parsed || (min_block_num <= block_num && block_num <= max_block_num))
            to_delete_futures.emplace_back(path, zookeeper.asyncTryRemove(path));
    }

    for (auto & pair : to_delete_futures)
    {
        const String & path = pair.first;
        int32_t rc = pair.second.get().error;
        if (rc == Coordination::ZNOTEMPTY)
        {
             /// Can happen if there are leftover block nodes with children created by previous server versions.
            zookeeper.removeRecursive(path);
        }
        else if (rc)
            LOG_WARNING(log,
                "Error while deleting ZooKeeper path `" << path << "`: " + zkutil::ZooKeeper::error2string(rc) << ", ignoring.");
    }

    LOG_TRACE(log, "Deleted " << to_delete_futures.size() << " deduplication block IDs in partition ID " << partition_id);
}

void StorageReplicatedMergeTree::replacePartitionFrom(const StoragePtr & source_table, const ASTPtr & partition, bool replace,
                                                      const Context & context)
{
    auto lock1 = lockStructure(false);
    auto lock2 = source_table->lockStructure(false);

    Stopwatch watch;
    MergeTreeData * src_data = data.checkStructureAndGetMergeTreeData(source_table);
    String partition_id = data.getPartitionIDFromQuery(partition, context);

    MergeTreeData::DataPartsVector src_all_parts = src_data->getDataPartsVectorInPartition(MergeTreeDataPartState::Committed, partition_id);
    MergeTreeData::DataPartsVector src_parts;
    MergeTreeData::MutableDataPartsVector dst_parts;
    Strings block_id_paths;
    Strings part_checksums;
    std::vector<EphemeralLockInZooKeeper> ephemeral_locks;

    LOG_DEBUG(log, "Cloning " << src_all_parts.size() << " parts");

    static const String TMP_PREFIX = "tmp_replace_from_";
    auto zookeeper = getZooKeeper();

    /// Firstly, generate last block number and compute drop_range
    /// NOTE: Even if we make ATTACH PARTITION instead of REPLACE PARTITION drop_range will not be empty, it will contain a block.
    /// So, such case has special meaning, if drop_range contains only one block it means that nothing to drop.
    MergeTreePartInfo drop_range;
    drop_range.partition_id = partition_id;
    drop_range.max_block = allocateBlockNumber(partition_id, zookeeper)->getNumber();
    drop_range.min_block = replace ? 0 : drop_range.max_block;
    drop_range.level = std::numeric_limits<decltype(drop_range.level)>::max();

    String drop_range_fake_part_name = getPartNamePossiblyFake(data.format_version, drop_range);

    if (drop_range.getBlocksCount() > 1)
    {
        /// We have to prohibit merges in drop_range, since new merge log entry appeared after this REPLACE FROM entry
        ///  could produce new merged part instead in place of just deleted parts.
        /// It is better to prohibit them on leader replica (like DROP PARTITION makes),
        ///  but it is inconvenient for a user since he could actually use source table from this replica.
        /// Therefore prohibit merges on the initializer server now and on the remaining servers when log entry will be executed.
        /// It does not provides strong guarantees, but is suitable for intended use case (assume merges are quite rare).

        {
            std::lock_guard merge_selecting_lock(merge_selecting_mutex);
            queue.disableMergesInRange(drop_range_fake_part_name);
        }
    }

    for (size_t i = 0; i < src_all_parts.size(); ++i)
    {
        /// We also make some kind of deduplication to avoid duplicated parts in case of ATTACH PARTITION
        /// Assume that merges in the partiton are quite rare
        /// Save deduplication block ids with special prefix replace_partition

        auto & src_part = src_all_parts[i];
        String hash_hex = src_part->checksums.getTotalChecksumHex();
        String block_id_path = replace ? "" : (zookeeper_path + "/blocks/" + partition_id + "_replace_from_" + hash_hex);

        auto lock = allocateBlockNumber(partition_id, zookeeper, block_id_path);
        if (!lock)
        {
            LOG_INFO(log, "Part " << src_part->name << " (hash " << hash_hex << ") has been already attached");
            continue;
        }

        UInt64 index = lock->getNumber();
        MergeTreePartInfo dst_part_info(partition_id, index, index, src_part->info.level);
        auto dst_part = data.cloneAndLoadDataPart(src_part, TMP_PREFIX, dst_part_info);

        src_parts.emplace_back(src_part);
        dst_parts.emplace_back(dst_part);
        ephemeral_locks.emplace_back(std::move(*lock));
        block_id_paths.emplace_back(block_id_path);
        part_checksums.emplace_back(hash_hex);
    }

    ReplicatedMergeTreeLogEntryData entry;
    {
        entry.type = ReplicatedMergeTreeLogEntryData::REPLACE_RANGE;
        entry.source_replica = replica_name;
        entry.create_time = time(nullptr);
        entry.replace_range_entry = std::make_shared<ReplicatedMergeTreeLogEntryData::ReplaceRangeEntry>();

        auto & entry_replace = *entry.replace_range_entry;
        entry_replace.drop_range_part_name = drop_range_fake_part_name;
        entry_replace.from_database = src_data->database_name;
        entry_replace.from_table = src_data->table_name;
        for (const auto & part : src_parts)
            entry_replace.src_part_names.emplace_back(part->name);
        for (const auto & part : dst_parts)
            entry_replace.new_part_names.emplace_back(part->name);
        for (const String & checksum : part_checksums)
            entry_replace.part_names_checksums.emplace_back(checksum);
        entry_replace.columns_version = columns_version;
    }

    /// We are almost ready to commit changes, remove fetches and merges from drop range
    queue.removePartProducingOpsInRange(zookeeper, drop_range, entry);

    /// Remove deduplication block_ids of replacing parts
    if (replace)
        clearBlocksInPartition(*zookeeper, drop_range.partition_id, drop_range.max_block, drop_range.max_block);

    MergeTreeData::DataPartsVector parts_to_remove;
    Coordination::Responses op_results;

    try
    {
        Coordination::Requests ops;
        for (size_t i = 0; i < dst_parts.size(); ++i)
        {
            getCommitPartOps(ops, dst_parts[i], block_id_paths[i]);
            ephemeral_locks[i].getUnlockOps(ops);

            if (ops.size() > zkutil::MULTI_BATCH_SIZE)
            {
                /// It is unnecessary to add parts to working set until we commit log entry
                zookeeper->multi(ops);
                ops.clear();
            }
        }

        ops.emplace_back(zkutil::makeCreateRequest(zookeeper_path + "/log/log-", entry.toString(), zkutil::CreateMode::PersistentSequential));

        MergeTreeData::Transaction transaction(data);
        {
            auto data_parts_lock = data.lockParts();

            for (MergeTreeData::MutableDataPartPtr & part : dst_parts)
                data.renameTempPartAndReplace(part, nullptr, &transaction, data_parts_lock);
        }

        op_results = zookeeper->multi(ops);

        {
            auto data_parts_lock = data.lockParts();

            transaction.commit(&data_parts_lock);
            if (replace)
                parts_to_remove = data.removePartsInRangeFromWorkingSet(drop_range, true, false, data_parts_lock);
        }

        PartLog::addNewParts(global_context, dst_parts, watch.elapsed());
    }
    catch (...)
    {
        PartLog::addNewParts(global_context, dst_parts, watch.elapsed(), ExecutionStatus::fromCurrentException());
        throw;
    }

    String log_znode_path = dynamic_cast<const Coordination::CreateResponse &>(*op_results.back()).path_created;
    entry.znode_name = log_znode_path.substr(log_znode_path.find_last_of('/') + 1);

    for (auto & lock : ephemeral_locks)
        lock.assumeUnlocked();

    /// Forcibly remove replaced parts from ZooKeeper
    tryRemovePartsFromZooKeeperWithRetries(parts_to_remove);

    /// Speedup removing of replaced parts from filesystem
    parts_to_remove.clear();
    cleanup_thread.wakeup();

    /// If necessary, wait until the operation is performed on all replicas.
    if (context.getSettingsRef().replication_alter_partitions_sync > 1)
        waitForAllReplicasToProcessLogEntry(entry);
}

void StorageReplicatedMergeTree::getCommitPartOps(
    Coordination::Requests & ops,
    MergeTreeData::MutableDataPartPtr & part,
    const String & block_id_path) const
{
    const String & part_name = part->name;

    if (!block_id_path.empty())
    {
        /// Make final duplicate check and commit block_id
        ops.emplace_back(
            zkutil::makeCreateRequest(
                block_id_path,
                part_name,  /// We will be able to know original part number for duplicate blocks, if we want.
                zkutil::CreateMode::Persistent));
    }

    /// Information about the part, in the replica data.

    ops.emplace_back(zkutil::makeCheckRequest(
        zookeeper_path + "/columns",
        columns_version));

    if (data.settings.use_minimalistic_part_header_in_zookeeper)
    {
        ops.emplace_back(zkutil::makeCreateRequest(
            replica_path + "/parts/" + part->name,
            ReplicatedMergeTreePartHeader::fromColumnsAndChecksums(part->columns, part->checksums).toString(),
            zkutil::CreateMode::Persistent));
    }
    else
    {
        ops.emplace_back(zkutil::makeCreateRequest(
            replica_path + "/parts/" + part->name,
            "",
            zkutil::CreateMode::Persistent));
        ops.emplace_back(zkutil::makeCreateRequest(
            replica_path + "/parts/" + part->name + "/columns",
            part->columns.toString(),
            zkutil::CreateMode::Persistent));
        ops.emplace_back(zkutil::makeCreateRequest(
            replica_path + "/parts/" + part->name + "/checksums",
            getChecksumsForZooKeeper(part->checksums),
            zkutil::CreateMode::Persistent));
    }
}

void StorageReplicatedMergeTree::updatePartHeaderInZooKeeperAndCommit(
    const zkutil::ZooKeeperPtr & zookeeper,
    MergeTreeData::AlterDataPartTransaction & transaction)
{
    String part_path = replica_path + "/parts/" + transaction.getPartName();

    bool need_delete_columns_and_checksums_nodes = false;
    try
    {
        if (data.settings.use_minimalistic_part_header_in_zookeeper)
        {
            auto part_header = ReplicatedMergeTreePartHeader::fromColumnsAndChecksums(
                transaction.getNewColumns(), transaction.getNewChecksums());
            Coordination::Stat stat;
            zookeeper->set(part_path, part_header.toString(), -1, &stat);

            need_delete_columns_and_checksums_nodes = stat.numChildren > 0;
        }
        else
        {
            Coordination::Requests ops;
            ops.emplace_back(zkutil::makeSetRequest(
                    part_path, String(), -1));
            ops.emplace_back(zkutil::makeSetRequest(
                    part_path + "/columns", transaction.getNewColumns().toString(), -1));
            ops.emplace_back(zkutil::makeSetRequest(
                    part_path + "/checksums", getChecksumsForZooKeeper(transaction.getNewChecksums()), -1));
            zookeeper->multi(ops);
        }
    }
    catch (const Coordination::Exception & e)
    {
        /// The part does not exist in ZK. We will add to queue for verification - maybe the part is superfluous, and it must be removed locally.
        if (e.code == Coordination::ZNONODE)
            enqueuePartForCheck(transaction.getPartName());

        throw;
    }

    /// Apply file changes.
    transaction.commit();

    /// Legacy <part_path>/columns and <part_path>/checksums znodes are not needed anymore and can be deleted.
    if (need_delete_columns_and_checksums_nodes)
    {
        Coordination::Requests ops;
        ops.emplace_back(zkutil::makeRemoveRequest(part_path + "/columns", -1));
        ops.emplace_back(zkutil::makeRemoveRequest(part_path + "/checksums", -1));
        zookeeper->multi(ops);
    }
}

ReplicatedMergeTreeAddress StorageReplicatedMergeTree::getReplicatedMergeTreeAddress() const
{
    auto host_port = global_context.getInterserverIOAddress();

    ReplicatedMergeTreeAddress res;
    res.host = host_port.first;
    res.replication_port = host_port.second;
    res.queries_port = global_context.getTCPPort();
    res.database = database_name;
    res.table = table_name;
    res.scheme = global_context.getInterserverScheme();
    return res;
}

ActionLock StorageReplicatedMergeTree::getActionLock(StorageActionBlockType action_type)
{
    if (action_type == ActionLocks::PartsMerge)
        return merger_mutator.actions_blocker.cancel();

    if (action_type == ActionLocks::PartsFetch)
        return fetcher.blocker.cancel();

    if (action_type == ActionLocks::PartsSend)
        return data_parts_exchange_endpoint_holder ? data_parts_exchange_endpoint_holder->getBlocker().cancel() : ActionLock();

    if (action_type == ActionLocks::ReplicationQueue)
        return queue.actions_blocker.cancel();

    return {};
}


bool StorageReplicatedMergeTree::waitForShrinkingQueueSize(size_t queue_size, UInt64 max_wait_milliseconds)
{
    /// Let's fetch new log entries firstly
    queue.pullLogsToQueue(getZooKeeper());

    Stopwatch watch;
    Poco::Event event;
    std::atomic<bool> cond_reached{false};

    auto callback = [&event, &cond_reached, queue_size] (size_t new_queue_size)
    {
        if (new_queue_size <= queue_size)
            cond_reached.store(true, std::memory_order_relaxed);

        event.set();
    };

    auto handler = queue.addSubscriber(std::move(callback));

    while (true)
    {
        event.tryWait(50);

        if (max_wait_milliseconds && watch.elapsedMilliseconds() > max_wait_milliseconds)
            break;

        if (cond_reached)
            break;

        if (partial_shutdown_called)
            throw Exception("Shutdown is called for table", ErrorCodes::ABORTED);
    }

    return cond_reached.load(std::memory_order_relaxed);
}


bool StorageReplicatedMergeTree::dropPartsInPartition(
    zkutil::ZooKeeper & zookeeper, String & partition_id, StorageReplicatedMergeTree::LogEntry & entry, bool detach)
{
    MergeTreePartInfo drop_range_info;
    if (!getFakePartCoveringAllPartsInPartition(partition_id, drop_range_info))
    {
        LOG_INFO(log, "Will not drop partition " << partition_id << ", it is empty.");
        return false;
    }

    clearBlocksInPartition(zookeeper, partition_id, drop_range_info.min_block, drop_range_info.max_block);

    /** Forbid to choose the parts to be deleted for merging.
      * Invariant: after the `DROP_RANGE` entry appears in the log, merge of deleted parts will not appear in the log.
      */
    String drop_range_fake_part_name = getPartNamePossiblyFake(data.format_version, drop_range_info);
    {
        std::lock_guard merge_selecting_lock(merge_selecting_mutex);
        queue.disableMergesInRange(drop_range_fake_part_name);
    }

    LOG_DEBUG(log, "Disabled merges covered by range " << drop_range_fake_part_name);

    /// Finally, having achieved the necessary invariants, you can put an entry in the log.
    entry.type = LogEntry::DROP_RANGE;
    entry.source_replica = replica_name;
    entry.new_part_name = drop_range_fake_part_name;
    entry.detach = detach;
    entry.create_time = time(nullptr);

    String log_znode_path = zookeeper.create(zookeeper_path + "/log/log-", entry.toString(), zkutil::CreateMode::PersistentSequential);
    entry.znode_name = log_znode_path.substr(log_znode_path.find_last_of('/') + 1);

    return true;
}

}<|MERGE_RESOLUTION|>--- conflicted
+++ resolved
@@ -2736,10 +2736,9 @@
             MinimalisticDataPartChecksums source_part_checksums;
             source_part_checksums.computeTotalChecksums(source_part->checksums);
 
-<<<<<<< HEAD
             MinimalisticDataPartChecksums desired_checksums;
             auto zookeeper = getZooKeeper();
-            String part_path = replica_path + "/parts/" + part_name;
+            String part_path = source_replica_path + "/parts/" + part_name;
             String part_znode = zookeeper->get(part_path);
             if (!part_znode.empty())
                 desired_checksums = ReplicatedMergeTreePartHeader::fromString(part_znode).getChecksums();
@@ -2749,10 +2748,6 @@
                 desired_checksums = MinimalisticDataPartChecksums::deserializeFrom(desired_checksums_str);
             }
 
-=======
-            String desired_checksums_str = getZooKeeper()->get(source_replica_path + "/parts/" + part_name + "/checksums");
-            auto desired_checksums = MinimalisticDataPartChecksums::deserializeFrom(desired_checksums_str);
->>>>>>> 4e774711
             if (source_part_checksums == desired_checksums)
             {
                 LOG_TRACE(log, "Found local part " << source_part->name << " with the same checksums as " << part_name);
