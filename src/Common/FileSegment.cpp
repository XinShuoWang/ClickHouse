--- conflicted
+++ resolved
@@ -1,12 +1,9 @@
 #include "FileSegment.h"
 
 #include <base/getThreadId.h>
-<<<<<<< HEAD
 #include <base/scope_guard.h>
 #include <Common/IFileCache.h>
 #include <Common/logger_useful.h>
-=======
->>>>>>> 24d5be16
 #include <Common/hex.h>
 #include <Common/logger_useful.h>
 #include <IO/WriteBufferFromString.h>
@@ -44,11 +41,7 @@
 #else
     , log(&Poco::Logger::get("FileSegment"))
 #endif
-<<<<<<< HEAD
     , is_persistent(is_persistent_)
-=======
-    , is_persistent(is_persistent_) /// Not really used for now, see PR 36171
->>>>>>> 24d5be16
 {
     /// On creation, file segment state can be EMPTY, DOWNLOADED, DOWNLOADING.
     switch (download_state)
@@ -260,11 +253,7 @@
                             "Cache writer was finalized (downloaded size: {}, state: {})",
                             downloaded_size, stateToString(download_state));
 
-<<<<<<< HEAD
-        auto download_path = cache->getPathInLocalCache(key(), offset(), is_persistent);
-=======
         auto download_path = getPathInLocalCache();
->>>>>>> 24d5be16
         cache_writer = std::make_unique<WriteBufferFromFile>(download_path);
     }
 
@@ -294,88 +283,11 @@
     assert(getDownloadOffset() == offset_ + size);
 }
 
-<<<<<<< HEAD
-=======
 String FileSegment::getPathInLocalCache() const
 {
     return cache->getPathInLocalCache(key(), offset(), isPersistent());
 }
 
-void FileSegment::writeInMemory(const char * from, size_t size)
-{
-    if (!size)
-        throw Exception(ErrorCodes::REMOTE_FS_OBJECT_CACHE_ERROR, "Attempt to write zero size cache file");
-
-    if (availableSize() < size)
-        throw Exception(
-            ErrorCodes::REMOTE_FS_OBJECT_CACHE_ERROR,
-            "Not enough space is reserved. Available: {}, expected: {}", availableSize(), size);
-
-    std::lock_guard segment_lock(mutex);
-    assertNotDetached(segment_lock);
-
-    if (cache_writer)
-        throw Exception(ErrorCodes::LOGICAL_ERROR, "Cache writer already initialized");
-
-    auto download_path = getPathInLocalCache();
-    cache_writer = std::make_unique<WriteBufferFromFile>(download_path, size + 1);
-
-    try
-    {
-        cache_writer->write(from, size);
-    }
-    catch (Exception & e)
-    {
-        wrapWithCacheInfo(e, "while writing into cache", segment_lock);
-
-        setDownloadFailed(segment_lock);
-
-        cv.notify_all();
-
-        throw;
-    }
-}
-
-size_t FileSegment::finalizeWrite()
-{
-    std::lock_guard segment_lock(mutex);
-
-    if (!cache_writer)
-        throw Exception(ErrorCodes::LOGICAL_ERROR, "Cache writer not initialized");
-
-    size_t size = cache_writer->offset();
-
-    if (size == 0)
-        throw Exception(ErrorCodes::REMOTE_FS_OBJECT_CACHE_ERROR, "Writing zero size is not allowed");
-
-    assertNotDetached(segment_lock);
-
-    try
-    {
-        cache_writer->next();
-    }
-    catch (Exception & e)
-    {
-        wrapWithCacheInfo(e, "while writing into cache", segment_lock);
-
-        setDownloadFailed(segment_lock);
-
-        cv.notify_all();
-
-        throw;
-    }
-
-    downloaded_size += size;
-
-    if (downloaded_size != range().size())
-        throw Exception(ErrorCodes::LOGICAL_ERROR, "Expected downloaded size to equal file segment size ({} == {})", downloaded_size, range().size());
-
-    setDownloaded(segment_lock);
-
-    return size;
-}
-
->>>>>>> 24d5be16
 FileSegment::State FileSegment::wait()
 {
     std::unique_lock segment_lock(mutex);
@@ -728,11 +640,7 @@
 {
     assert(downloader_id.empty() == (download_state != FileSegment::State::DOWNLOADING));
     assert(!downloader_id.empty() == (download_state == FileSegment::State::DOWNLOADING));
-<<<<<<< HEAD
-    assert(download_state != FileSegment::State::DOWNLOADED || std::filesystem::file_size(cache->getPathInLocalCache(key(), offset(), is_persistent)) > 0);
-=======
     assert(download_state != FileSegment::State::DOWNLOADED || std::filesystem::file_size(getPathInLocalCache()) > 0);
->>>>>>> 24d5be16
 }
 
 void FileSegment::throwIfDetached() const
