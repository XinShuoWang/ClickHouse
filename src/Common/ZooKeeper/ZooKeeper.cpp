--- conflicted
+++ resolved
@@ -83,12 +83,9 @@
                 if (secure)
                     host_string.erase(0, strlen("secure://"));
 
-<<<<<<< HEAD
-=======
                 /// We want to resolve all hosts without DNS cache for keeper connection.
                 Coordination::DNSResolver::instance().removeHostFromCache(host_string);
 
->>>>>>> 40652cf2
                 const Poco::Net::SocketAddress host_socket_addr{host_string};
                 LOG_TEST(log, "Adding ZooKeeper host {} ({})", host_string, host_socket_addr.toString());
                 nodes.emplace_back(Coordination::ZooKeeper::Node{host_socket_addr, secure});
