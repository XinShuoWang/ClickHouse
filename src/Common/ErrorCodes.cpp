#include <Common/ErrorCodes.h>
#include <Common/Exception.h>
#include <chrono>

/** Previously, these constants were located in one enum.
  * But in this case there is a problem: when you add a new constant, you need to recompile
  * all translation units that use at least one constant (almost the whole project).
  * Therefore it is made so that definitions of constants are located here, in one file,
  * and their declaration are in different files, at the place of use.
  *
  * Later it was converted to the lookup table, to provide:
  * - errorCodeToName()
  * - system.errors table
  */

#define APPLY_FOR_ERROR_CODES(M) \
    M(0, OK) \
    M(1, UNSUPPORTED_METHOD) \
    M(2, UNSUPPORTED_PARAMETER) \
    M(3, UNEXPECTED_END_OF_FILE) \
    M(4, EXPECTED_END_OF_FILE) \
    M(6, CANNOT_PARSE_TEXT) \
    M(7, INCORRECT_NUMBER_OF_COLUMNS) \
    M(8, THERE_IS_NO_COLUMN) \
    M(9, SIZES_OF_COLUMNS_DOESNT_MATCH) \
    M(10, NOT_FOUND_COLUMN_IN_BLOCK) \
    M(11, POSITION_OUT_OF_BOUND) \
    M(12, PARAMETER_OUT_OF_BOUND) \
    M(13, SIZES_OF_COLUMNS_IN_TUPLE_DOESNT_MATCH) \
    M(15, DUPLICATE_COLUMN) \
    M(16, NO_SUCH_COLUMN_IN_TABLE) \
    M(17, DELIMITER_IN_STRING_LITERAL_DOESNT_MATCH) \
    M(18, CANNOT_INSERT_ELEMENT_INTO_CONSTANT_COLUMN) \
    M(19, SIZE_OF_FIXED_STRING_DOESNT_MATCH) \
    M(20, NUMBER_OF_COLUMNS_DOESNT_MATCH) \
    M(21, CANNOT_READ_ALL_DATA_FROM_TAB_SEPARATED_INPUT) \
    M(22, CANNOT_PARSE_ALL_VALUE_FROM_TAB_SEPARATED_INPUT) \
    M(23, CANNOT_READ_FROM_ISTREAM) \
    M(24, CANNOT_WRITE_TO_OSTREAM) \
    M(25, CANNOT_PARSE_ESCAPE_SEQUENCE) \
    M(26, CANNOT_PARSE_QUOTED_STRING) \
    M(27, CANNOT_PARSE_INPUT_ASSERTION_FAILED) \
    M(28, CANNOT_PRINT_FLOAT_OR_DOUBLE_NUMBER) \
    M(29, CANNOT_PRINT_INTEGER) \
    M(30, CANNOT_READ_SIZE_OF_COMPRESSED_CHUNK) \
    M(31, CANNOT_READ_COMPRESSED_CHUNK) \
    M(32, ATTEMPT_TO_READ_AFTER_EOF) \
    M(33, CANNOT_READ_ALL_DATA) \
    M(34, TOO_MANY_ARGUMENTS_FOR_FUNCTION) \
    M(35, TOO_FEW_ARGUMENTS_FOR_FUNCTION) \
    M(36, BAD_ARGUMENTS) \
    M(37, UNKNOWN_ELEMENT_IN_AST) \
    M(38, CANNOT_PARSE_DATE) \
    M(39, TOO_LARGE_SIZE_COMPRESSED) \
    M(40, CHECKSUM_DOESNT_MATCH) \
    M(41, CANNOT_PARSE_DATETIME) \
    M(42, NUMBER_OF_ARGUMENTS_DOESNT_MATCH) \
    M(43, ILLEGAL_TYPE_OF_ARGUMENT) \
    M(44, ILLEGAL_COLUMN) \
    M(45, ILLEGAL_NUMBER_OF_RESULT_COLUMNS) \
    M(46, UNKNOWN_FUNCTION) \
    M(47, UNKNOWN_IDENTIFIER) \
    M(48, NOT_IMPLEMENTED) \
    M(49, LOGICAL_ERROR) \
    M(50, UNKNOWN_TYPE) \
    M(51, EMPTY_LIST_OF_COLUMNS_QUERIED) \
    M(52, COLUMN_QUERIED_MORE_THAN_ONCE) \
    M(53, TYPE_MISMATCH) \
    M(54, STORAGE_DOESNT_ALLOW_PARAMETERS) \
    M(55, STORAGE_REQUIRES_PARAMETER) \
    M(56, UNKNOWN_STORAGE) \
    M(57, TABLE_ALREADY_EXISTS) \
    M(58, TABLE_METADATA_ALREADY_EXISTS) \
    M(59, ILLEGAL_TYPE_OF_COLUMN_FOR_FILTER) \
    M(60, UNKNOWN_TABLE) \
    M(61, ONLY_FILTER_COLUMN_IN_BLOCK) \
    M(62, SYNTAX_ERROR) \
    M(63, UNKNOWN_AGGREGATE_FUNCTION) \
    M(64, CANNOT_READ_AGGREGATE_FUNCTION_FROM_TEXT) \
    M(65, CANNOT_WRITE_AGGREGATE_FUNCTION_AS_TEXT) \
    M(66, NOT_A_COLUMN) \
    M(67, ILLEGAL_KEY_OF_AGGREGATION) \
    M(68, CANNOT_GET_SIZE_OF_FIELD) \
    M(69, ARGUMENT_OUT_OF_BOUND) \
    M(70, CANNOT_CONVERT_TYPE) \
    M(71, CANNOT_WRITE_AFTER_END_OF_BUFFER) \
    M(72, CANNOT_PARSE_NUMBER) \
    M(73, UNKNOWN_FORMAT) \
    M(74, CANNOT_READ_FROM_FILE_DESCRIPTOR) \
    M(75, CANNOT_WRITE_TO_FILE_DESCRIPTOR) \
    M(76, CANNOT_OPEN_FILE) \
    M(77, CANNOT_CLOSE_FILE) \
    M(78, UNKNOWN_TYPE_OF_QUERY) \
    M(79, INCORRECT_FILE_NAME) \
    M(80, INCORRECT_QUERY) \
    M(81, UNKNOWN_DATABASE) \
    M(82, DATABASE_ALREADY_EXISTS) \
    M(83, DIRECTORY_DOESNT_EXIST) \
    M(84, DIRECTORY_ALREADY_EXISTS) \
    M(85, FORMAT_IS_NOT_SUITABLE_FOR_INPUT) \
    M(86, RECEIVED_ERROR_FROM_REMOTE_IO_SERVER) \
    M(87, CANNOT_SEEK_THROUGH_FILE) \
    M(88, CANNOT_TRUNCATE_FILE) \
    M(89, UNKNOWN_COMPRESSION_METHOD) \
    M(90, EMPTY_LIST_OF_COLUMNS_PASSED) \
    M(91, SIZES_OF_MARKS_FILES_ARE_INCONSISTENT) \
    M(92, EMPTY_DATA_PASSED) \
    M(93, UNKNOWN_AGGREGATED_DATA_VARIANT) \
    M(94, CANNOT_MERGE_DIFFERENT_AGGREGATED_DATA_VARIANTS) \
    M(95, CANNOT_READ_FROM_SOCKET) \
    M(96, CANNOT_WRITE_TO_SOCKET) \
    M(97, CANNOT_READ_ALL_DATA_FROM_CHUNKED_INPUT) \
    M(98, CANNOT_WRITE_TO_EMPTY_BLOCK_OUTPUT_STREAM) \
    M(99, UNKNOWN_PACKET_FROM_CLIENT) \
    M(100, UNKNOWN_PACKET_FROM_SERVER) \
    M(101, UNEXPECTED_PACKET_FROM_CLIENT) \
    M(102, UNEXPECTED_PACKET_FROM_SERVER) \
    M(103, RECEIVED_DATA_FOR_WRONG_QUERY_ID) \
    M(104, TOO_SMALL_BUFFER_SIZE) \
    M(105, CANNOT_READ_HISTORY) \
    M(106, CANNOT_APPEND_HISTORY) \
    M(107, FILE_DOESNT_EXIST) \
    M(108, NO_DATA_TO_INSERT) \
    M(109, CANNOT_BLOCK_SIGNAL) \
    M(110, CANNOT_UNBLOCK_SIGNAL) \
    M(111, CANNOT_MANIPULATE_SIGSET) \
    M(112, CANNOT_WAIT_FOR_SIGNAL) \
    M(113, THERE_IS_NO_SESSION) \
    M(114, CANNOT_CLOCK_GETTIME) \
    M(115, UNKNOWN_SETTING) \
    M(116, THERE_IS_NO_DEFAULT_VALUE) \
    M(117, INCORRECT_DATA) \
    M(119, ENGINE_REQUIRED) \
    M(120, CANNOT_INSERT_VALUE_OF_DIFFERENT_SIZE_INTO_TUPLE) \
    M(121, UNSUPPORTED_JOIN_KEYS) \
    M(122, INCOMPATIBLE_COLUMNS) \
    M(123, UNKNOWN_TYPE_OF_AST_NODE) \
    M(124, INCORRECT_ELEMENT_OF_SET) \
    M(125, INCORRECT_RESULT_OF_SCALAR_SUBQUERY) \
    M(126, CANNOT_GET_RETURN_TYPE) \
    M(127, ILLEGAL_INDEX) \
    M(128, TOO_LARGE_ARRAY_SIZE) \
    M(129, FUNCTION_IS_SPECIAL) \
    M(130, CANNOT_READ_ARRAY_FROM_TEXT) \
    M(131, TOO_LARGE_STRING_SIZE) \
    M(133, AGGREGATE_FUNCTION_DOESNT_ALLOW_PARAMETERS) \
    M(134, PARAMETERS_TO_AGGREGATE_FUNCTIONS_MUST_BE_LITERALS) \
    M(135, ZERO_ARRAY_OR_TUPLE_INDEX) \
    M(137, UNKNOWN_ELEMENT_IN_CONFIG) \
    M(138, EXCESSIVE_ELEMENT_IN_CONFIG) \
    M(139, NO_ELEMENTS_IN_CONFIG) \
    M(140, ALL_REQUESTED_COLUMNS_ARE_MISSING) \
    M(141, SAMPLING_NOT_SUPPORTED) \
    M(142, NOT_FOUND_NODE) \
    M(143, FOUND_MORE_THAN_ONE_NODE) \
    M(144, FIRST_DATE_IS_BIGGER_THAN_LAST_DATE) \
    M(145, UNKNOWN_OVERFLOW_MODE) \
    M(146, QUERY_SECTION_DOESNT_MAKE_SENSE) \
    M(147, NOT_FOUND_FUNCTION_ELEMENT_FOR_AGGREGATE) \
    M(148, NOT_FOUND_RELATION_ELEMENT_FOR_CONDITION) \
    M(149, NOT_FOUND_RHS_ELEMENT_FOR_CONDITION) \
    M(150, EMPTY_LIST_OF_ATTRIBUTES_PASSED) \
    M(151, INDEX_OF_COLUMN_IN_SORT_CLAUSE_IS_OUT_OF_RANGE) \
    M(152, UNKNOWN_DIRECTION_OF_SORTING) \
    M(153, ILLEGAL_DIVISION) \
    M(154, AGGREGATE_FUNCTION_NOT_APPLICABLE) \
    M(155, UNKNOWN_RELATION) \
    M(156, DICTIONARIES_WAS_NOT_LOADED) \
    M(157, ILLEGAL_OVERFLOW_MODE) \
    M(158, TOO_MANY_ROWS) \
    M(159, TIMEOUT_EXCEEDED) \
    M(160, TOO_SLOW) \
    M(161, TOO_MANY_COLUMNS) \
    M(162, TOO_DEEP_SUBQUERIES) \
    M(163, TOO_DEEP_PIPELINE) \
    M(164, READONLY) \
    M(165, TOO_MANY_TEMPORARY_COLUMNS) \
    M(166, TOO_MANY_TEMPORARY_NON_CONST_COLUMNS) \
    M(167, TOO_DEEP_AST) \
    M(168, TOO_BIG_AST) \
    M(169, BAD_TYPE_OF_FIELD) \
    M(170, BAD_GET) \
    M(172, CANNOT_CREATE_DIRECTORY) \
    M(173, CANNOT_ALLOCATE_MEMORY) \
    M(174, CYCLIC_ALIASES) \
    M(176, CHUNK_NOT_FOUND) \
    M(177, DUPLICATE_CHUNK_NAME) \
    M(178, MULTIPLE_ALIASES_FOR_EXPRESSION) \
    M(179, MULTIPLE_EXPRESSIONS_FOR_ALIAS) \
    M(180, THERE_IS_NO_PROFILE) \
    M(181, ILLEGAL_FINAL) \
    M(182, ILLEGAL_PREWHERE) \
    M(183, UNEXPECTED_EXPRESSION) \
    M(184, ILLEGAL_AGGREGATION) \
    M(185, UNSUPPORTED_MYISAM_BLOCK_TYPE) \
    M(186, UNSUPPORTED_COLLATION_LOCALE) \
    M(187, COLLATION_COMPARISON_FAILED) \
    M(188, UNKNOWN_ACTION) \
    M(189, TABLE_MUST_NOT_BE_CREATED_MANUALLY) \
    M(190, SIZES_OF_ARRAYS_DOESNT_MATCH) \
    M(191, SET_SIZE_LIMIT_EXCEEDED) \
    M(192, UNKNOWN_USER) \
    M(193, WRONG_PASSWORD) \
    M(194, REQUIRED_PASSWORD) \
    M(195, IP_ADDRESS_NOT_ALLOWED) \
    M(196, UNKNOWN_ADDRESS_PATTERN_TYPE) \
    M(197, SERVER_REVISION_IS_TOO_OLD) \
    M(198, DNS_ERROR) \
    M(199, UNKNOWN_QUOTA) \
    M(200, QUOTA_DOESNT_ALLOW_KEYS) \
    M(201, QUOTA_EXCEEDED) \
    M(202, TOO_MANY_SIMULTANEOUS_QUERIES) \
    M(203, NO_FREE_CONNECTION) \
    M(204, CANNOT_FSYNC) \
    M(205, NESTED_TYPE_TOO_DEEP) \
    M(206, ALIAS_REQUIRED) \
    M(207, AMBIGUOUS_IDENTIFIER) \
    M(208, EMPTY_NESTED_TABLE) \
    M(209, SOCKET_TIMEOUT) \
    M(210, NETWORK_ERROR) \
    M(211, EMPTY_QUERY) \
    M(212, UNKNOWN_LOAD_BALANCING) \
    M(213, UNKNOWN_TOTALS_MODE) \
    M(214, CANNOT_STATVFS) \
    M(215, NOT_AN_AGGREGATE) \
    M(216, QUERY_WITH_SAME_ID_IS_ALREADY_RUNNING) \
    M(217, CLIENT_HAS_CONNECTED_TO_WRONG_PORT) \
    M(218, TABLE_IS_DROPPED) \
    M(219, DATABASE_NOT_EMPTY) \
    M(220, DUPLICATE_INTERSERVER_IO_ENDPOINT) \
    M(221, NO_SUCH_INTERSERVER_IO_ENDPOINT) \
    M(222, ADDING_REPLICA_TO_NON_EMPTY_TABLE) \
    M(223, UNEXPECTED_AST_STRUCTURE) \
    M(224, REPLICA_IS_ALREADY_ACTIVE) \
    M(225, NO_ZOOKEEPER) \
    M(226, NO_FILE_IN_DATA_PART) \
    M(227, UNEXPECTED_FILE_IN_DATA_PART) \
    M(228, BAD_SIZE_OF_FILE_IN_DATA_PART) \
    M(229, QUERY_IS_TOO_LARGE) \
    M(230, NOT_FOUND_EXPECTED_DATA_PART) \
    M(231, TOO_MANY_UNEXPECTED_DATA_PARTS) \
    M(232, NO_SUCH_DATA_PART) \
    M(233, BAD_DATA_PART_NAME) \
    M(234, NO_REPLICA_HAS_PART) \
    M(235, DUPLICATE_DATA_PART) \
    M(236, ABORTED) \
    M(237, NO_REPLICA_NAME_GIVEN) \
    M(238, FORMAT_VERSION_TOO_OLD) \
    M(239, CANNOT_MUNMAP) \
    M(240, CANNOT_MREMAP) \
    M(241, MEMORY_LIMIT_EXCEEDED) \
    M(242, TABLE_IS_READ_ONLY) \
    M(243, NOT_ENOUGH_SPACE) \
    M(244, UNEXPECTED_ZOOKEEPER_ERROR) \
    M(246, CORRUPTED_DATA) \
    M(247, INCORRECT_MARK) \
    M(248, INVALID_PARTITION_VALUE) \
    M(250, NOT_ENOUGH_BLOCK_NUMBERS) \
    M(251, NO_SUCH_REPLICA) \
    M(252, TOO_MANY_PARTS) \
    M(253, REPLICA_IS_ALREADY_EXIST) \
    M(254, NO_ACTIVE_REPLICAS) \
    M(255, TOO_MANY_RETRIES_TO_FETCH_PARTS) \
    M(256, PARTITION_ALREADY_EXISTS) \
    M(257, PARTITION_DOESNT_EXIST) \
    M(258, UNION_ALL_RESULT_STRUCTURES_MISMATCH) \
    M(260, CLIENT_OUTPUT_FORMAT_SPECIFIED) \
    M(261, UNKNOWN_BLOCK_INFO_FIELD) \
    M(262, BAD_COLLATION) \
    M(263, CANNOT_COMPILE_CODE) \
    M(264, INCOMPATIBLE_TYPE_OF_JOIN) \
    M(265, NO_AVAILABLE_REPLICA) \
    M(266, MISMATCH_REPLICAS_DATA_SOURCES) \
    M(267, STORAGE_DOESNT_SUPPORT_PARALLEL_REPLICAS) \
    M(268, CPUID_ERROR) \
    M(269, INFINITE_LOOP) \
    M(270, CANNOT_COMPRESS) \
    M(271, CANNOT_DECOMPRESS) \
    M(272, CANNOT_IO_SUBMIT) \
    M(273, CANNOT_IO_GETEVENTS) \
    M(274, AIO_READ_ERROR) \
    M(275, AIO_WRITE_ERROR) \
    M(277, INDEX_NOT_USED) \
    M(279, ALL_CONNECTION_TRIES_FAILED) \
    M(280, NO_AVAILABLE_DATA) \
    M(281, DICTIONARY_IS_EMPTY) \
    M(282, INCORRECT_INDEX) \
    M(283, UNKNOWN_DISTRIBUTED_PRODUCT_MODE) \
    M(284, WRONG_GLOBAL_SUBQUERY) \
    M(285, TOO_FEW_LIVE_REPLICAS) \
    M(286, UNSATISFIED_QUORUM_FOR_PREVIOUS_WRITE) \
    M(287, UNKNOWN_FORMAT_VERSION) \
    M(288, DISTRIBUTED_IN_JOIN_SUBQUERY_DENIED) \
    M(289, REPLICA_IS_NOT_IN_QUORUM) \
    M(290, LIMIT_EXCEEDED) \
    M(291, DATABASE_ACCESS_DENIED) \
    M(293, MONGODB_CANNOT_AUTHENTICATE) \
    M(294, INVALID_BLOCK_EXTRA_INFO) \
    M(295, RECEIVED_EMPTY_DATA) \
    M(296, NO_REMOTE_SHARD_FOUND) \
    M(297, SHARD_HAS_NO_CONNECTIONS) \
    M(298, CANNOT_PIPE) \
    M(299, CANNOT_FORK) \
    M(300, CANNOT_DLSYM) \
    M(301, CANNOT_CREATE_CHILD_PROCESS) \
    M(302, CHILD_WAS_NOT_EXITED_NORMALLY) \
    M(303, CANNOT_SELECT) \
    M(304, CANNOT_WAITPID) \
    M(305, TABLE_WAS_NOT_DROPPED) \
    M(306, TOO_DEEP_RECURSION) \
    M(307, TOO_MANY_BYTES) \
    M(308, UNEXPECTED_NODE_IN_ZOOKEEPER) \
    M(309, FUNCTION_CANNOT_HAVE_PARAMETERS) \
    M(317, INVALID_SHARD_WEIGHT) \
    M(318, INVALID_CONFIG_PARAMETER) \
    M(319, UNKNOWN_STATUS_OF_INSERT) \
    M(321, VALUE_IS_OUT_OF_RANGE_OF_DATA_TYPE) \
    M(335, BARRIER_TIMEOUT) \
    M(336, UNKNOWN_DATABASE_ENGINE) \
    M(337, DDL_GUARD_IS_ACTIVE) \
    M(341, UNFINISHED) \
    M(342, METADATA_MISMATCH) \
    M(344, SUPPORT_IS_DISABLED) \
    M(345, TABLE_DIFFERS_TOO_MUCH) \
    M(346, CANNOT_CONVERT_CHARSET) \
    M(347, CANNOT_LOAD_CONFIG) \
    M(349, CANNOT_INSERT_NULL_IN_ORDINARY_COLUMN) \
    M(350, INCOMPATIBLE_SOURCE_TABLES) \
    M(351, AMBIGUOUS_TABLE_NAME) \
    M(352, AMBIGUOUS_COLUMN_NAME) \
    M(353, INDEX_OF_POSITIONAL_ARGUMENT_IS_OUT_OF_RANGE) \
    M(354, ZLIB_INFLATE_FAILED) \
    M(355, ZLIB_DEFLATE_FAILED) \
    M(356, BAD_LAMBDA) \
    M(357, RESERVED_IDENTIFIER_NAME) \
    M(358, INTO_OUTFILE_NOT_ALLOWED) \
    M(359, TABLE_SIZE_EXCEEDS_MAX_DROP_SIZE_LIMIT) \
    M(360, CANNOT_CREATE_CHARSET_CONVERTER) \
    M(361, SEEK_POSITION_OUT_OF_BOUND) \
    M(362, CURRENT_WRITE_BUFFER_IS_EXHAUSTED) \
    M(363, CANNOT_CREATE_IO_BUFFER) \
    M(364, RECEIVED_ERROR_TOO_MANY_REQUESTS) \
    M(366, SIZES_OF_NESTED_COLUMNS_ARE_INCONSISTENT) \
    M(367, TOO_MANY_FETCHES) \
    M(369, ALL_REPLICAS_ARE_STALE) \
    M(370, DATA_TYPE_CANNOT_BE_USED_IN_TABLES) \
    M(371, INCONSISTENT_CLUSTER_DEFINITION) \
    M(372, SESSION_NOT_FOUND) \
    M(373, SESSION_IS_LOCKED) \
    M(374, INVALID_SESSION_TIMEOUT) \
    M(375, CANNOT_DLOPEN) \
    M(376, CANNOT_PARSE_UUID) \
    M(377, ILLEGAL_SYNTAX_FOR_DATA_TYPE) \
    M(378, DATA_TYPE_CANNOT_HAVE_ARGUMENTS) \
    M(379, UNKNOWN_STATUS_OF_DISTRIBUTED_DDL_TASK) \
    M(380, CANNOT_KILL) \
    M(381, HTTP_LENGTH_REQUIRED) \
    M(382, CANNOT_LOAD_CATBOOST_MODEL) \
    M(383, CANNOT_APPLY_CATBOOST_MODEL) \
    M(384, PART_IS_TEMPORARILY_LOCKED) \
    M(385, MULTIPLE_STREAMS_REQUIRED) \
    M(386, NO_COMMON_TYPE) \
    M(387, DICTIONARY_ALREADY_EXISTS) \
    M(388, CANNOT_ASSIGN_OPTIMIZE) \
    M(389, INSERT_WAS_DEDUPLICATED) \
    M(390, CANNOT_GET_CREATE_TABLE_QUERY) \
    M(391, EXTERNAL_LIBRARY_ERROR) \
    M(392, QUERY_IS_PROHIBITED) \
    M(393, THERE_IS_NO_QUERY) \
    M(394, QUERY_WAS_CANCELLED) \
    M(395, FUNCTION_THROW_IF_VALUE_IS_NON_ZERO) \
    M(396, TOO_MANY_ROWS_OR_BYTES) \
    M(397, QUERY_IS_NOT_SUPPORTED_IN_MATERIALIZED_VIEW) \
    M(398, UNKNOWN_MUTATION_COMMAND) \
    M(399, FORMAT_IS_NOT_SUITABLE_FOR_OUTPUT) \
    M(400, CANNOT_STAT) \
    M(401, FEATURE_IS_NOT_ENABLED_AT_BUILD_TIME) \
    M(402, CANNOT_IOSETUP) \
    M(403, INVALID_JOIN_ON_EXPRESSION) \
    M(404, BAD_ODBC_CONNECTION_STRING) \
    M(405, PARTITION_SIZE_EXCEEDS_MAX_DROP_SIZE_LIMIT) \
    M(406, TOP_AND_LIMIT_TOGETHER) \
    M(407, DECIMAL_OVERFLOW) \
    M(408, BAD_REQUEST_PARAMETER) \
    M(409, EXTERNAL_EXECUTABLE_NOT_FOUND) \
    M(410, EXTERNAL_SERVER_IS_NOT_RESPONDING) \
    M(411, PTHREAD_ERROR) \
    M(412, NETLINK_ERROR) \
    M(413, CANNOT_SET_SIGNAL_HANDLER) \
    M(415, ALL_REPLICAS_LOST) \
    M(416, REPLICA_STATUS_CHANGED) \
    M(417, EXPECTED_ALL_OR_ANY) \
    M(418, UNKNOWN_JOIN) \
    M(419, MULTIPLE_ASSIGNMENTS_TO_COLUMN) \
    M(420, CANNOT_UPDATE_COLUMN) \
    M(421, CANNOT_ADD_DIFFERENT_AGGREGATE_STATES) \
    M(422, UNSUPPORTED_URI_SCHEME) \
    M(423, CANNOT_GETTIMEOFDAY) \
    M(424, CANNOT_LINK) \
    M(425, SYSTEM_ERROR) \
    M(427, CANNOT_COMPILE_REGEXP) \
    M(428, UNKNOWN_LOG_LEVEL) \
    M(429, FAILED_TO_GETPWUID) \
    M(430, MISMATCHING_USERS_FOR_PROCESS_AND_DATA) \
    M(431, ILLEGAL_SYNTAX_FOR_CODEC_TYPE) \
    M(432, UNKNOWN_CODEC) \
    M(433, ILLEGAL_CODEC_PARAMETER) \
    M(434, CANNOT_PARSE_PROTOBUF_SCHEMA) \
    M(435, NO_COLUMN_SERIALIZED_TO_REQUIRED_PROTOBUF_FIELD) \
    M(436, PROTOBUF_BAD_CAST) \
    M(437, PROTOBUF_FIELD_NOT_REPEATED) \
    M(438, DATA_TYPE_CANNOT_BE_PROMOTED) \
    M(439, CANNOT_SCHEDULE_TASK) \
    M(440, INVALID_LIMIT_EXPRESSION) \
    M(441, CANNOT_PARSE_DOMAIN_VALUE_FROM_STRING) \
    M(442, BAD_DATABASE_FOR_TEMPORARY_TABLE) \
    M(443, NO_COLUMNS_SERIALIZED_TO_PROTOBUF_FIELDS) \
    M(444, UNKNOWN_PROTOBUF_FORMAT) \
    M(445, CANNOT_MPROTECT) \
    M(446, FUNCTION_NOT_ALLOWED) \
    M(447, HYPERSCAN_CANNOT_SCAN_TEXT) \
    M(448, BROTLI_READ_FAILED) \
    M(449, BROTLI_WRITE_FAILED) \
    M(450, BAD_TTL_EXPRESSION) \
    M(451, BAD_TTL_FILE) \
    M(452, SETTING_CONSTRAINT_VIOLATION) \
    M(453, MYSQL_CLIENT_INSUFFICIENT_CAPABILITIES) \
    M(454, OPENSSL_ERROR) \
    M(455, SUSPICIOUS_TYPE_FOR_LOW_CARDINALITY) \
    M(456, UNKNOWN_QUERY_PARAMETER) \
    M(457, BAD_QUERY_PARAMETER) \
    M(458, CANNOT_UNLINK) \
    M(459, CANNOT_SET_THREAD_PRIORITY) \
    M(460, CANNOT_CREATE_TIMER) \
    M(461, CANNOT_SET_TIMER_PERIOD) \
    M(462, CANNOT_DELETE_TIMER) \
    M(463, CANNOT_FCNTL) \
    M(464, CANNOT_PARSE_ELF) \
    M(465, CANNOT_PARSE_DWARF) \
    M(466, INSECURE_PATH) \
    M(467, CANNOT_PARSE_BOOL) \
    M(468, CANNOT_PTHREAD_ATTR) \
    M(469, VIOLATED_CONSTRAINT) \
    M(470, QUERY_IS_NOT_SUPPORTED_IN_LIVE_VIEW) \
    M(471, INVALID_SETTING_VALUE) \
    M(472, READONLY_SETTING) \
    M(473, DEADLOCK_AVOIDED) \
    M(474, INVALID_TEMPLATE_FORMAT) \
    M(475, INVALID_WITH_FILL_EXPRESSION) \
    M(476, WITH_TIES_WITHOUT_ORDER_BY) \
    M(477, INVALID_USAGE_OF_INPUT) \
    M(478, UNKNOWN_POLICY) \
    M(479, UNKNOWN_DISK) \
    M(480, UNKNOWN_PROTOCOL) \
    M(481, PATH_ACCESS_DENIED) \
    M(482, DICTIONARY_ACCESS_DENIED) \
    M(483, TOO_MANY_REDIRECTS) \
    M(484, INTERNAL_REDIS_ERROR) \
    M(485, SCALAR_ALREADY_EXISTS) \
    M(487, CANNOT_GET_CREATE_DICTIONARY_QUERY) \
    M(488, UNKNOWN_DICTIONARY) \
    M(489, INCORRECT_DICTIONARY_DEFINITION) \
    M(490, CANNOT_FORMAT_DATETIME) \
    M(491, UNACCEPTABLE_URL) \
    M(492, ACCESS_ENTITY_NOT_FOUND) \
    M(493, ACCESS_ENTITY_ALREADY_EXISTS) \
    M(494, ACCESS_ENTITY_FOUND_DUPLICATES) \
    M(495, ACCESS_STORAGE_READONLY) \
    M(496, QUOTA_REQUIRES_CLIENT_KEY) \
    M(497, ACCESS_DENIED) \
    M(498, LIMIT_BY_WITH_TIES_IS_NOT_SUPPORTED) \
    M(499, S3_ERROR) \
    M(500, AZURE_BLOB_STORAGE_ERROR) \
    M(501, CANNOT_CREATE_DATABASE) \
    M(502, CANNOT_SIGQUEUE) \
    M(503, AGGREGATE_FUNCTION_THROW) \
    M(504, FILE_ALREADY_EXISTS) \
    M(505, CANNOT_DELETE_DIRECTORY) \
    M(506, UNEXPECTED_ERROR_CODE) \
    M(507, UNABLE_TO_SKIP_UNUSED_SHARDS) \
    M(508, UNKNOWN_ACCESS_TYPE) \
    M(509, INVALID_GRANT) \
    M(510, CACHE_DICTIONARY_UPDATE_FAIL) \
    M(511, UNKNOWN_ROLE) \
    M(512, SET_NON_GRANTED_ROLE) \
    M(513, UNKNOWN_PART_TYPE) \
    M(514, ACCESS_STORAGE_FOR_INSERTION_NOT_FOUND) \
    M(515, INCORRECT_ACCESS_ENTITY_DEFINITION) \
    M(516, AUTHENTICATION_FAILED) \
    M(517, CANNOT_ASSIGN_ALTER) \
    M(518, CANNOT_COMMIT_OFFSET) \
    M(519, NO_REMOTE_SHARD_AVAILABLE) \
    M(520, CANNOT_DETACH_DICTIONARY_AS_TABLE) \
    M(521, ATOMIC_RENAME_FAIL) \
    M(523, UNKNOWN_ROW_POLICY) \
    M(524, ALTER_OF_COLUMN_IS_FORBIDDEN) \
    M(525, INCORRECT_DISK_INDEX) \
    M(527, NO_SUITABLE_FUNCTION_IMPLEMENTATION) \
    M(528, CASSANDRA_INTERNAL_ERROR) \
    M(529, NOT_A_LEADER) \
    M(530, CANNOT_CONNECT_RABBITMQ) \
    M(531, CANNOT_FSTAT) \
    M(532, LDAP_ERROR) \
    M(533, INCONSISTENT_RESERVATIONS) \
    M(534, NO_RESERVATIONS_PROVIDED) \
    M(535, UNKNOWN_RAID_TYPE) \
    M(536, CANNOT_RESTORE_FROM_FIELD_DUMP) \
    M(537, ILLEGAL_MYSQL_VARIABLE) \
    M(538, MYSQL_SYNTAX_ERROR) \
    M(539, CANNOT_BIND_RABBITMQ_EXCHANGE) \
    M(540, CANNOT_DECLARE_RABBITMQ_EXCHANGE) \
    M(541, CANNOT_CREATE_RABBITMQ_QUEUE_BINDING) \
    M(542, CANNOT_REMOVE_RABBITMQ_EXCHANGE) \
    M(543, UNKNOWN_MYSQL_DATATYPES_SUPPORT_LEVEL) \
    M(544, ROW_AND_ROWS_TOGETHER) \
    M(545, FIRST_AND_NEXT_TOGETHER) \
    M(546, NO_ROW_DELIMITER) \
    M(547, INVALID_RAID_TYPE) \
    M(548, UNKNOWN_VOLUME) \
    M(549, DATA_TYPE_CANNOT_BE_USED_IN_KEY) \
    M(550, CONDITIONAL_TREE_PARENT_NOT_FOUND) \
    M(551, ILLEGAL_PROJECTION_MANIPULATOR) \
    M(552, UNRECOGNIZED_ARGUMENTS) \
    M(553, LZMA_STREAM_ENCODER_FAILED) \
    M(554, LZMA_STREAM_DECODER_FAILED) \
    M(555, ROCKSDB_ERROR) \
    M(556, SYNC_MYSQL_USER_ACCESS_ERROR)\
    M(557, UNKNOWN_UNION) \
    M(558, EXPECTED_ALL_OR_DISTINCT) \
    M(559, INVALID_GRPC_QUERY_INFO) \
    M(560, ZSTD_ENCODER_FAILED) \
    M(561, ZSTD_DECODER_FAILED) \
    M(562, TLD_LIST_NOT_FOUND) \
    M(563, CANNOT_READ_MAP_FROM_TEXT) \
    M(564, INTERSERVER_SCHEME_DOESNT_MATCH) \
    M(565, TOO_MANY_PARTITIONS) \
    M(566, CANNOT_RMDIR) \
    M(567, DUPLICATED_PART_UUIDS) \
    M(568, RAFT_ERROR) \
    M(569, MULTIPLE_COLUMNS_SERIALIZED_TO_SAME_PROTOBUF_FIELD) \
    M(570, DATA_TYPE_INCOMPATIBLE_WITH_PROTOBUF_FIELD) \
    M(571, DATABASE_REPLICATION_FAILED) \
    M(572, TOO_MANY_QUERY_PLAN_OPTIMIZATIONS) \
    M(573, EPOLL_ERROR) \
    M(574, DISTRIBUTED_TOO_MANY_PENDING_BYTES) \
    M(575, UNKNOWN_SNAPSHOT) \
    M(576, KERBEROS_ERROR) \
    M(577, INVALID_SHARD_ID) \
    M(578, INVALID_FORMAT_INSERT_QUERY_WITH_DATA) \
    M(579, INCORRECT_PART_TYPE) \
    M(580, CANNOT_SET_ROUNDING_MODE) \
    M(581, TOO_LARGE_DISTRIBUTED_DEPTH) \
    M(582, NO_SUCH_PROJECTION_IN_TABLE) \
    M(583, ILLEGAL_PROJECTION) \
    M(584, PROJECTION_NOT_USED) \
    M(585, CANNOT_PARSE_YAML) \
    M(586, CANNOT_CREATE_FILE) \
    M(587, CONCURRENT_ACCESS_NOT_SUPPORTED) \
    M(588, DISTRIBUTED_BROKEN_BATCH_INFO) \
    M(589, DISTRIBUTED_BROKEN_BATCH_FILES) \
    M(590, CANNOT_SYSCONF) \
    M(591, SQLITE_ENGINE_ERROR) \
    M(592, DATA_ENCRYPTION_ERROR) \
    M(593, ZERO_COPY_REPLICATION_ERROR) \
    M(594, BZIP2_STREAM_DECODER_FAILED) \
    M(595, BZIP2_STREAM_ENCODER_FAILED) \
    M(596, INTERSECT_OR_EXCEPT_RESULT_STRUCTURES_MISMATCH) \
    M(597, NO_SUCH_ERROR_CODE) \
    M(598, BACKUP_ALREADY_EXISTS) \
    M(599, BACKUP_NOT_FOUND) \
    M(600, BACKUP_VERSION_NOT_SUPPORTED) \
    M(601, BACKUP_DAMAGED) \
    M(602, NO_BASE_BACKUP) \
    M(603, WRONG_BASE_BACKUP) \
    M(604, BACKUP_ENTRY_ALREADY_EXISTS) \
    M(605, BACKUP_ENTRY_NOT_FOUND) \
    M(606, BACKUP_IS_EMPTY) \
    M(607, CANNOT_RESTORE_DATABASE) \
    M(608, CANNOT_RESTORE_TABLE) \
    M(609, FUNCTION_ALREADY_EXISTS) \
    M(610, CANNOT_DROP_FUNCTION) \
    M(611, CANNOT_CREATE_RECURSIVE_FUNCTION) \
    M(612, OBJECT_ALREADY_STORED_ON_DISK) \
    M(613, OBJECT_WAS_NOT_STORED_ON_DISK) \
    M(614, POSTGRESQL_CONNECTION_FAILURE) \
    M(615, CANNOT_ADVISE) \
    M(616, UNKNOWN_READ_METHOD) \
    M(617, LZ4_ENCODER_FAILED) \
    M(618, LZ4_DECODER_FAILED) \
    M(619, POSTGRESQL_REPLICATION_INTERNAL_ERROR) \
    M(620, QUERY_NOT_ALLOWED) \
    M(621, CANNOT_NORMALIZE_STRING) \
    M(622, CANNOT_PARSE_CAPN_PROTO_SCHEMA) \
    M(623, CAPN_PROTO_BAD_CAST) \
    M(624, BAD_FILE_TYPE) \
    M(625, IO_SETUP_ERROR) \
    M(626, CANNOT_SKIP_UNKNOWN_FIELD) \
    M(627, BACKUP_ENGINE_NOT_FOUND) \
    M(628, OFFSET_FETCH_WITHOUT_ORDER_BY) \
    M(629, HTTP_RANGE_NOT_SATISFIABLE) \
    M(630, HAVE_DEPENDENT_OBJECTS) \
    M(631, UNKNOWN_FILE_SIZE) \
    M(632, UNEXPECTED_DATA_AFTER_PARSED_VALUE) \
    M(633, QUERY_IS_NOT_SUPPORTED_IN_WINDOW_VIEW) \
<<<<<<< HEAD
    M(634, MEILISEARCH_EXCEPTION) \
    M(635, UNSUPPORTED_MEILISEARCH_TYPE) \
    M(636, MEILISEARCH_MISSING_SOME_COLUMNS) \
=======
    M(634, MONGODB_ERROR) \
    M(635, CANNOT_POLL) \
    M(636, CANNOT_EXTRACT_TABLE_STRUCTURE) \
    M(637, INVALID_TABLE_OVERRIDE) \
    M(638, SNAPPY_UNCOMPRESS_FAILED) \
    M(639, SNAPPY_COMPRESS_FAILED) \
    M(640, NO_HIVEMETASTORE) \
    M(641, CANNOT_APPEND_TO_FILE) \
    M(642, CANNOT_PACK_ARCHIVE) \
    M(643, CANNOT_UNPACK_ARCHIVE) \
    M(644, REMOTE_FS_OBJECT_CACHE_ERROR) \
    M(645, NUMBER_OF_DIMENSIONS_MISMATHED) \
    M(646, CANNOT_BACKUP_DATABASE) \
    M(647, CANNOT_BACKUP_TABLE) \
    M(648, WRONG_DDL_RENAMING_SETTINGS) \
>>>>>>> 2aa3d328
    \
    M(999, KEEPER_EXCEPTION) \
    M(1000, POCO_EXCEPTION) \
    M(1001, STD_EXCEPTION) \
    M(1002, UNKNOWN_EXCEPTION) \
/* See END */

namespace DB
{
namespace ErrorCodes
{
#define M(VALUE, NAME) extern const ErrorCode NAME = VALUE;
    APPLY_FOR_ERROR_CODES(M)
#undef M

    constexpr ErrorCode END = 3000;
    ErrorPairHolder values[END + 1]{};

    struct ErrorCodesNames
    {
        std::string_view names[END + 1];
        ErrorCodesNames()
        {
#define M(VALUE, NAME) names[VALUE] = std::string_view(#NAME);
            APPLY_FOR_ERROR_CODES(M)
#undef M
        }
    } error_codes_names;

    std::string_view getName(ErrorCode error_code)
    {
        if (error_code < 0 || error_code >= END)
            return std::string_view();
        return error_codes_names.names[error_code];
    }

    ErrorCode getErrorCodeByName(std::string_view error_name)
    {
        for (size_t i = 0, end = ErrorCodes::end(); i < end; ++i)
        {
            std::string_view name = ErrorCodes::getName(i);

            if (name.empty())
                continue;

            if (name == error_name)
                return i;
        }
        throw Exception(NO_SUCH_ERROR_CODE, "No error code with name: '{}'", error_name);
    }

    ErrorCode end() { return END + 1; }

    void increment(ErrorCode error_code, bool remote, const std::string & message, const FramePointers & trace)
    {
        if (error_code < 0 || error_code >= end())
        {
            /// For everything outside the range, use END.
            /// (end() is the pointer pass the end, while END is the last value that has an element in values array).
            error_code = end() - 1;
        }

        values[error_code].increment(remote, message, trace);
    }

    void ErrorPairHolder::increment(bool remote, const std::string & message, const FramePointers & trace)
    {
        const auto now = std::chrono::system_clock::now();

        std::lock_guard lock(mutex);

        auto & error = remote ? value.remote : value.local;

        ++error.count;
        error.message = message;
        error.trace = trace;
        error.error_time_ms = std::chrono::duration_cast<std::chrono::milliseconds>(now.time_since_epoch()).count();
    }
    ErrorPair ErrorPairHolder::get()
    {
        std::lock_guard lock(mutex);
        return value;
    }
}

}<|MERGE_RESOLUTION|>--- conflicted
+++ resolved
@@ -602,11 +602,11 @@
     M(631, UNKNOWN_FILE_SIZE) \
     M(632, UNEXPECTED_DATA_AFTER_PARSED_VALUE) \
     M(633, QUERY_IS_NOT_SUPPORTED_IN_WINDOW_VIEW) \
-<<<<<<< HEAD
-    M(634, MEILISEARCH_EXCEPTION) \
-    M(635, UNSUPPORTED_MEILISEARCH_TYPE) \
-    M(636, MEILISEARCH_MISSING_SOME_COLUMNS) \
-=======
+    
+    M(700, MEILISEARCH_EXCEPTION) \
+    M(701, UNSUPPORTED_MEILISEARCH_TYPE) \
+    M(702, MEILISEARCH_MISSING_SOME_COLUMNS) \
+    
     M(634, MONGODB_ERROR) \
     M(635, CANNOT_POLL) \
     M(636, CANNOT_EXTRACT_TABLE_STRUCTURE) \
@@ -622,7 +622,6 @@
     M(646, CANNOT_BACKUP_DATABASE) \
     M(647, CANNOT_BACKUP_TABLE) \
     M(648, WRONG_DDL_RENAMING_SETTINGS) \
->>>>>>> 2aa3d328
     \
     M(999, KEEPER_EXCEPTION) \
     M(1000, POCO_EXCEPTION) \
