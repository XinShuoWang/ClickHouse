--- conflicted
+++ resolved
@@ -60,13 +60,7 @@
     struct RestoreInformation;
 
     DiskS3(
-<<<<<<< HEAD
         String disk_name_,
-        std::shared_ptr<Aws::S3::S3Client> client_,
-        std::shared_ptr<S3::ProxyConfiguration> proxy_configuration_,
-=======
-        String name_,
->>>>>>> e85d87fe
         String bucket_,
         String s3_root_path_,
         String metadata_path_,
@@ -74,13 +68,6 @@
         GetDiskSettings settings_getter_);
 
     void moveFile(const String & from_path, const String & to_path) override;
-<<<<<<< HEAD
-=======
-    void moveFile(const String & from_path, const String & to_path, bool send_metadata);
-    void replaceFile(const String & from_path, const String & to_path) override;
-
-    void listFiles(const String & path, std::vector<String> & file_names) override;
->>>>>>> e85d87fe
 
     std::unique_ptr<ReadBufferFromFileBase> readFile(
         const String & path,
@@ -129,13 +116,8 @@
     void removeMetaRecursive(const String & path, AwsS3KeyKeeper & keys);
     void removeAws(const AwsS3KeyKeeper & keys);
 
-<<<<<<< HEAD
-=======
     Metadata readOrCreateMetaForWriting(const String & path, WriteMode mode);
-    Metadata readMeta(const String & path) const;
-    Metadata createMeta(const String & path) const;
 
->>>>>>> e85d87fe
     void createFileOperationObject(const String & operation_name, UInt64 revision, const ObjectMetadata & metadata);
     /// Converts revision to binary string with leading zeroes (64 bit).
     static String revisionToString(UInt64 revision);
@@ -169,34 +151,14 @@
     /// Forms detached path '../../detached/part_name/' from '../../part_name/'
     static String pathToDetached(const String & source_path);
 
-<<<<<<< HEAD
-    std::shared_ptr<Aws::S3::S3Client> client;
-    std::shared_ptr<S3::ProxyConfiguration> proxy_configuration;
-    const String bucket;
-
-    UInt64 s3_max_single_read_retries;
-    size_t min_upload_part_size;
-    size_t max_single_part_upload_size;
-    size_t min_bytes_for_seek;
-    bool send_metadata;
-
-    std::atomic<UInt64> revision_counter;
-=======
     const String name;
     const String bucket;
-    const String s3_root_path;
-    const String metadata_path;
     MultiVersion<DiskS3Settings> current_settings;
 
     /// Gets disk settings from context.
     GetDiskSettings settings_getter;
 
-    UInt64 reserved_bytes = 0;
-    UInt64 reservation_count = 0;
-    std::mutex reservation_mutex;
-
     std::atomic<UInt64> revision_counter = 0;
->>>>>>> e85d87fe
     static constexpr UInt64 LATEST_REVISION = std::numeric_limits<UInt64>::max();
     static constexpr UInt64 UNKNOWN_REVISION = 0;
 
