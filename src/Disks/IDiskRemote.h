#pragma once

#include <Common/config.h>

#include <atomic>
#include <Disks/DiskFactory.h>
#include <Disks/Executor.h>
#include <utility>
#include <Common/MultiVersion.h>
#include <Common/ThreadPool.h>
#include <filesystem>

namespace fs = std::filesystem;

namespace CurrentMetrics
{
    extern const Metric DiskSpaceReservedForMerge;
}

namespace DB
{

/// Helper class to collect paths into chunks of maximum size.
/// For s3 it is Aws::vector<ObjectIdentifier>, for hdfs it is std::vector<std::string>.
class RemoteFSPathKeeper
{
public:
    RemoteFSPathKeeper(size_t chunk_limit_) : chunk_limit(chunk_limit_) {}

    virtual ~RemoteFSPathKeeper() = default;

    virtual void addPath(const String & path) = 0;

protected:
    size_t chunk_limit;
};

using RemoteFSPathKeeperPtr = std::shared_ptr<RemoteFSPathKeeper>;


class IAsynchronousReader;
using AsynchronousReaderPtr = std::shared_ptr<IAsynchronousReader>;


/// Base Disk class for remote FS's, which are not posix-compatible (e.g. DiskS3, DiskHDFS, DiskBlobStorage)
class IDiskRemote : public IDisk
{

friend class DiskRemoteReservation;

public:
    IDiskRemote(
        const String & name_,
        const String & remote_fs_root_path_,
        DiskPtr metadata_disk_,
        const String & log_name_,
        size_t thread_pool_size);

    struct Metadata;

    const String & getName() const final override { return name; }

    const String & getPath() const final override { return metadata_disk->getPath(); }

    Metadata readMeta(const String & path) const;

    Metadata createMeta(const String & path) const;

    Metadata readOrCreateMetaForWriting(const String & path, WriteMode mode);

    UInt64 getTotalSpace() const override { return std::numeric_limits<UInt64>::max(); }

    UInt64 getAvailableSpace() const override { return std::numeric_limits<UInt64>::max(); }

    UInt64 getUnreservedSpace() const override { return std::numeric_limits<UInt64>::max(); }

    UInt64 getKeepingFreeSpace() const override { return 0; }

    bool exists(const String & path) const override;

    bool isFile(const String & path) const override;

    void createFile(const String & path) override;

    size_t getFileSize(const String & path) const override;

    void moveFile(const String & from_path, const String & to_path) override;

    void replaceFile(const String & from_path, const String & to_path) override;

    void removeFile(const String & path) override { removeSharedFile(path, false); }

    void removeFileIfExists(const String & path) override { removeSharedFileIfExists(path, false); }

    void removeRecursive(const String & path) override { removeSharedRecursive(path, false); }

    void removeSharedFile(const String & path, bool keep_in_remote_fs) override;

    void removeSharedFileIfExists(const String & path, bool keep_in_remote_fs) override;

    void removeSharedFiles(const RemoveBatchRequest & files, bool keep_in_remote_fs) override;

    void removeSharedRecursive(const String & path, bool keep_in_remote_fs) override;

    void listFiles(const String & path, std::vector<String> & file_names) override;

    void setReadOnly(const String & path) override;

    bool isDirectory(const String & path) const override;

    void createDirectory(const String & path) override;

    void createDirectories(const String & path) override;

    void clearDirectory(const String & path) override;

    void moveDirectory(const String & from_path, const String & to_path) override { moveFile(from_path, to_path); }

    void removeDirectory(const String & path) override;

    DiskDirectoryIteratorPtr iterateDirectory(const String & path) override;

    void setLastModified(const String & path, const Poco::Timestamp & timestamp) override;

    Poco::Timestamp getLastModified(const String & path) override;

    void createHardLink(const String & src_path, const String & dst_path) override;

    ReservationPtr reserve(UInt64 bytes) override;

    String getUniqueId(const String & path) const override;

    bool checkUniqueId(const String & id) const override = 0;

    virtual void removeFromRemoteFS(RemoteFSPathKeeperPtr fs_paths_keeper) = 0;

    virtual RemoteFSPathKeeperPtr createFSPathKeeper() const = 0;

    static AsynchronousReaderPtr getThreadPoolReader();

<<<<<<< HEAD
    static ThreadPool & getThreadPoolWriter();
=======
    virtual std::unique_ptr<ReadBufferFromFileBase> readMetaFile(
        const String & path,
        const ReadSettings & settings,
        std::optional<size_t> size) const override;

    virtual std::unique_ptr<WriteBufferFromFileBase> writeMetaFile(
        const String & path,
        size_t buf_size,
        WriteMode mode) override;

    virtual void removeMetaFileIfExists(
        const String & path) override;

    UInt32 getRefCount(const String & path) const override;
>>>>>>> 330987a6

protected:
    Poco::Logger * log;
    const String name;
    const String remote_fs_root_path;

    DiskPtr metadata_disk;

private:
    void removeMeta(const String & path, RemoteFSPathKeeperPtr fs_paths_keeper);

    void removeMetaRecursive(const String & path, RemoteFSPathKeeperPtr fs_paths_keeper);

    bool tryReserve(UInt64 bytes);

    UInt64 reserved_bytes = 0;
    UInt64 reservation_count = 0;
    std::mutex reservation_mutex;
};

using RemoteDiskPtr = std::shared_ptr<IDiskRemote>;


/// Minimum info, required to be passed to ReadIndirectBufferFromRemoteFS<T>
struct RemoteMetadata
{
    using PathAndSize = std::pair<String, size_t>;

    /// Remote FS objects paths and their sizes.
    std::vector<PathAndSize> remote_fs_objects;

    /// URI
    const String & remote_fs_root_path;

    /// Relative path to metadata file on local FS.
    const String metadata_file_path;

    RemoteMetadata(const String & remote_fs_root_path_, const String & metadata_file_path_)
        : remote_fs_root_path(remote_fs_root_path_), metadata_file_path(metadata_file_path_) {}
};

/// Remote FS (S3, HDFS) metadata file layout:
/// FS objects, their number and total size of all FS objects.
/// Each FS object represents a file path in remote FS and its size.

struct IDiskRemote::Metadata : RemoteMetadata
{
    /// Metadata file version.
    static constexpr UInt32 VERSION_ABSOLUTE_PATHS = 1;
    static constexpr UInt32 VERSION_RELATIVE_PATHS = 2;
    static constexpr UInt32 VERSION_READ_ONLY_FLAG = 3;

    DiskPtr metadata_disk;

    /// Total size of all remote FS (S3, HDFS) objects.
    size_t total_size = 0;

    /// Number of references (hardlinks) to this metadata file.
    UInt32 ref_count = 0;

    /// Flag indicates that file is read only.
    bool read_only = false;

    /// Load metadata by path or create empty if `create` flag is set.
    Metadata(const String & remote_fs_root_path_,
            DiskPtr metadata_disk_,
            const String & metadata_file_path_,
            bool create = false);

    void addObject(const String & path, size_t size);

    /// Fsync metadata file if 'sync' flag is set.
    void save(bool sync = false);

};

class DiskRemoteReservation final : public IReservation
{
public:
    DiskRemoteReservation(const RemoteDiskPtr & disk_, UInt64 size_)
        : disk(disk_), size(size_), metric_increment(CurrentMetrics::DiskSpaceReservedForMerge, size_)
    {
    }

    UInt64 getSize() const override { return size; }

    DiskPtr getDisk(size_t i) const override;

    Disks getDisks() const override { return {disk}; }

    void update(UInt64 new_size) override;

    ~DiskRemoteReservation() override;

private:
    RemoteDiskPtr disk;
    UInt64 size;
    CurrentMetrics::Increment metric_increment;
};


/// Runs tasks asynchronously using thread pool.
class AsyncExecutor : public Executor
{
public:
    explicit AsyncExecutor(const String & name_, int thread_pool_size)
        : name(name_)
        , pool(ThreadPool(thread_pool_size)) {}

    std::future<void> execute(std::function<void()> task) override
    {
        auto promise = std::make_shared<std::promise<void>>();
        pool.scheduleOrThrowOnError(
            [promise, task]()
            {
                try
                {
                    task();
                    promise->set_value();
                }
                catch (...)
                {
                    tryLogCurrentException("Failed to run async task");

                    try
                    {
                        promise->set_exception(std::current_exception());
                    }
                    catch (...) {}
                }
            });

        return promise->get_future();
    }

    void setMaxThreads(size_t threads)
    {
        pool.setMaxThreads(threads);
    }

private:
    String name;
    ThreadPool pool;
};

}<|MERGE_RESOLUTION|>--- conflicted
+++ resolved
@@ -138,9 +138,6 @@
 
     static AsynchronousReaderPtr getThreadPoolReader();
 
-<<<<<<< HEAD
-    static ThreadPool & getThreadPoolWriter();
-=======
     virtual std::unique_ptr<ReadBufferFromFileBase> readMetaFile(
         const String & path,
         const ReadSettings & settings,
@@ -155,7 +152,8 @@
         const String & path) override;
 
     UInt32 getRefCount(const String & path) const override;
->>>>>>> 330987a6
+
+    static ThreadPool & getThreadPoolWriter();
 
 protected:
     Poco::Logger * log;
