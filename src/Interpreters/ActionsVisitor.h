--- conflicted
+++ resolved
@@ -90,14 +90,7 @@
         Data(const Context & context_, SizeLimits set_size_limit_, size_t subquery_depth_,
                 const NamesAndTypesList & source_columns_, const ExpressionActionsPtr & actions,
                 PreparedSets & prepared_sets_, SubqueriesForSets & subqueries_for_sets_,
-<<<<<<< HEAD
-                bool no_subqueries_, bool no_makeset_, bool only_consts_, bool create_source_for_in_);
-
-        /// Does result of the calculation already exists in the block.
-        bool hasColumn(const String & column_name) const;
-        void addColumn(ColumnWithTypeAndName column)
-=======
-                bool no_subqueries_, bool no_makeset_, bool only_consts_, bool no_storage_or_local_)
+                bool no_subqueries_, bool no_makeset_, bool only_consts_, bool create_source_for_in_)
         :   context(context_),
             set_size_limit(set_size_limit_),
             subquery_depth(subquery_depth_),
@@ -114,7 +107,6 @@
         {}
 
         void updateActions(ExpressionActionsPtr & actions)
->>>>>>> 1d00ee71
         {
             actions = actions_stack.popLevel();
         }
