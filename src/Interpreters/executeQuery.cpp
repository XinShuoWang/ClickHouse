#include <Common/formatReadable.h>
#include <Common/PODArray.h>
#include <Common/typeid_cast.h>
#include <Common/ThreadProfileEvents.h>

#include <IO/WriteBufferFromFile.h>
#include <IO/WriteBufferFromVector.h>
#include <IO/LimitReadBuffer.h>
#include <IO/copyData.h>

#include <DataStreams/BlockIO.h>
#include <DataStreams/copyData.h>
#include <DataStreams/IBlockInputStream.h>
#include <Processors/Transforms/getSourceFromFromASTInsertQuery.h>
#include <DataStreams/CountingBlockOutputStream.h>

#include <Parsers/ASTIdentifier.h>
#include <Parsers/ASTInsertQuery.h>
#include <Parsers/ASTLiteral.h>
#include <Parsers/ASTSelectQuery.h>
#include <Parsers/ASTDropQuery.h>
#include <Parsers/ASTCreateQuery.h>
#include <Parsers/ASTRenameQuery.h>
#include <Parsers/ASTAlterQuery.h>
#include <Parsers/ASTSelectWithUnionQuery.h>
#include <Parsers/ASTShowProcesslistQuery.h>
#include <Parsers/ASTWatchQuery.h>
#include <Parsers/Lexer.h>
#include <Parsers/parseQuery.h>
#include <Parsers/ParserQuery.h>
#include <Parsers/queryNormalization.h>
#include <Parsers/queryToString.h>

#include <Formats/FormatFactory.h>
#include <Storages/StorageInput.h>

#include <Access/EnabledQuota.h>
#include <Interpreters/ApplyWithGlobalVisitor.h>
#include <Interpreters/Context.h>
#include <Interpreters/InterpreterFactory.h>
#include <Interpreters/InterpreterSetQuery.h>
#include <Interpreters/NormalizeSelectWithUnionQueryVisitor.h>
#include <Interpreters/OpenTelemetrySpanLog.h>
#include <Interpreters/ProcessList.h>
#include <Interpreters/QueryLog.h>
#include <Interpreters/ReplaceQueryParameterVisitor.h>
#include <Interpreters/SelectQueryOptions.h>
#include <Interpreters/executeQuery.h>
#include <Interpreters/SelectIntersectExceptQueryVisitor.h>
#include <Common/ProfileEvents.h>

#include <Common/SensitiveDataMasker.h>

#include <Processors/Transforms/LimitsCheckingTransform.h>
#include <Processors/Transforms/MaterializingTransform.h>
#include <Processors/Formats/IOutputFormat.h>
#include <Processors/Sources/SinkToOutputStream.h>

#include <random>


namespace ProfileEvents
{
    extern const Event QueryMaskingRulesMatch;
    extern const Event FailedQuery;
    extern const Event FailedInsertQuery;
    extern const Event FailedSelectQuery;
    extern const Event QueryTimeMicroseconds;
    extern const Event SelectQueryTimeMicroseconds;
    extern const Event InsertQueryTimeMicroseconds;
}

namespace DB
{

namespace ErrorCodes
{
    extern const int INTO_OUTFILE_NOT_ALLOWED;
    extern const int QUERY_WAS_CANCELLED;
    extern const int LOGICAL_ERROR;
}


static void checkASTSizeLimits(const IAST & ast, const Settings & settings)
{
    if (settings.max_ast_depth)
        ast.checkDepth(settings.max_ast_depth);
    if (settings.max_ast_elements)
        ast.checkSize(settings.max_ast_elements);
}


static String joinLines(const String & query)
{
    /// Care should be taken. We don't join lines inside non-whitespace tokens (e.g. multiline string literals)
    ///  and we don't join line after comment (because it can be single-line comment).
    /// All other whitespaces replaced to a single whitespace.

    String res;
    const char * begin = query.data();
    const char * end = begin + query.size();

    Lexer lexer(begin, end);
    Token token = lexer.nextToken();
    for (; !token.isEnd(); token = lexer.nextToken())
    {
        if (token.type == TokenType::Whitespace)
        {
            res += ' ';
        }
        else if (token.type == TokenType::Comment)
        {
            res.append(token.begin, token.end);
            if (token.end < end && *token.end == '\n')
                res += '\n';
        }
        else
            res.append(token.begin, token.end);
    }

    return res;
}


static String prepareQueryForLogging(const String & query, ContextPtr context)
{
    String res = query;

    // wiping sensitive data before cropping query by log_queries_cut_to_length,
    // otherwise something like credit card without last digit can go to log
    if (auto * masker = SensitiveDataMasker::getInstance())
    {
        auto matches = masker->wipeSensitiveData(res);
        if (matches > 0)
        {
            ProfileEvents::increment(ProfileEvents::QueryMaskingRulesMatch, matches);
        }
    }

    res = res.substr(0, context->getSettingsRef().log_queries_cut_to_length);

    return res;
}


/// Log query into text log (not into system table).
static void logQuery(const String & query, ContextPtr context, bool internal)
{
    if (internal)
    {
        LOG_DEBUG(&Poco::Logger::get("executeQuery"), "(internal) {}", joinLines(query));
    }
    else
    {
        const auto & client_info = context->getClientInfo();

        const auto & current_query_id = client_info.current_query_id;
        const auto & initial_query_id = client_info.initial_query_id;
        const auto & current_user = client_info.current_user;

        String comment = context->getSettingsRef().log_comment;
        size_t max_query_size = context->getSettingsRef().max_query_size;

        if (comment.size() > max_query_size)
            comment.resize(max_query_size);

        if (!comment.empty())
            comment = fmt::format(" (comment: {})", comment);

        LOG_DEBUG(&Poco::Logger::get("executeQuery"), "(from {}{}{}){} {}",
            client_info.current_address.toString(),
            (current_user != "default" ? ", user: " + current_user : ""),
            (!initial_query_id.empty() && current_query_id != initial_query_id ? ", initial_query_id: " + initial_query_id : std::string()),
            comment,
            joinLines(query));

        if (client_info.client_trace_context.trace_id != UUID())
        {
            LOG_TRACE(&Poco::Logger::get("executeQuery"),
                "OpenTelemetry traceparent '{}'",
                client_info.client_trace_context.composeTraceparentHeader());
        }
    }
}


/// Call this inside catch block.
static void setExceptionStackTrace(QueryLogElement & elem)
{
    /// Disable memory tracker for stack trace.
    /// Because if exception is "Memory limit (for query) exceed", then we probably can't allocate another one string.
    MemoryTracker::BlockerInThread temporarily_disable_memory_tracker(VariableContext::Global);

    try
    {
        throw;
    }
    catch (const std::exception & e)
    {
        elem.stack_trace = getExceptionStackTraceString(e);
    }
    catch (...) {}
}


/// Log exception (with query info) into text log (not into system table).
static void logException(ContextPtr context, QueryLogElement & elem)
{
    String comment;
    if (!elem.log_comment.empty())
        comment = fmt::format(" (comment: {})", elem.log_comment);

    if (elem.stack_trace.empty())
        LOG_ERROR(
            &Poco::Logger::get("executeQuery"),
            "{} (from {}){} (in query: {})",
            elem.exception,
            context->getClientInfo().current_address.toString(),
            comment,
            joinLines(elem.query));
    else
        LOG_ERROR(
            &Poco::Logger::get("executeQuery"),
            "{} (from {}){} (in query: {})"
            ", Stack trace (when copying this message, always include the lines below):\n\n{}",
            elem.exception,
            context->getClientInfo().current_address.toString(),
            comment,
            joinLines(elem.query),
            elem.stack_trace);
}

inline UInt64 time_in_microseconds(std::chrono::time_point<std::chrono::system_clock> timepoint)
{
    return std::chrono::duration_cast<std::chrono::microseconds>(timepoint.time_since_epoch()).count();
}


inline UInt64 time_in_seconds(std::chrono::time_point<std::chrono::system_clock> timepoint)
{
    return std::chrono::duration_cast<std::chrono::seconds>(timepoint.time_since_epoch()).count();
}

static void onExceptionBeforeStart(const String & query_for_logging, ContextPtr context, UInt64 current_time_us, ASTPtr ast)
{
    /// Exception before the query execution.
    if (auto quota = context->getQuota())
        quota->used(Quota::ERRORS, 1, /* check_exceeded = */ false);

    const Settings & settings = context->getSettingsRef();

    /// Log the start of query execution into the table if necessary.
    QueryLogElement elem;

    elem.type = QueryLogElementType::EXCEPTION_BEFORE_START;

    // all callers to onExceptionBeforeStart method construct the timespec for event_time and
    // event_time_microseconds from the same time point. So, it can be assumed that both of these
    // times are equal up to the precision of a second.
    elem.event_time = current_time_us / 1000000;
    elem.event_time_microseconds = current_time_us;
    elem.query_start_time = current_time_us / 1000000;
    elem.query_start_time_microseconds = current_time_us;

    elem.current_database = context->getCurrentDatabase();
    elem.query = query_for_logging;
    elem.normalized_query_hash = normalizedQueryHash<false>(query_for_logging);

    // Try log query_kind if ast is valid
    if (ast)
    {
        elem.query_kind = ast->getQueryKindString();
        if (settings.log_formatted_queries)
            elem.formatted_query = queryToString(ast);
    }

    // We don't calculate databases, tables and columns when the query isn't able to start

    elem.exception_code = getCurrentExceptionCode();
    elem.exception = getCurrentExceptionMessage(false);

    elem.client_info = context->getClientInfo();

    elem.log_comment = settings.log_comment;
    if (elem.log_comment.size() > settings.max_query_size)
        elem.log_comment.resize(settings.max_query_size);

    if (settings.calculate_text_stack_trace)
        setExceptionStackTrace(elem);
    logException(context, elem);

    /// Update performance counters before logging to query_log
    CurrentThread::finalizePerformanceCounters();

    if (settings.log_queries && elem.type >= settings.log_queries_min_type && !settings.log_queries_min_query_duration_ms.totalMilliseconds())
        if (auto query_log = context->getQueryLog())
            query_log->add(elem);

    if (auto opentelemetry_span_log = context->getOpenTelemetrySpanLog();
        context->query_trace_context.trace_id != UUID()
            && opentelemetry_span_log)
    {
        OpenTelemetrySpanLogElement span;
        span.trace_id = context->query_trace_context.trace_id;
        span.span_id = context->query_trace_context.span_id;
        span.parent_span_id = context->getClientInfo().client_trace_context.span_id;
        span.operation_name = "query";
        span.start_time_us = current_time_us;
        span.finish_time_us = current_time_us;

        /// Keep values synchronized to type enum in QueryLogElement::createBlock.
        span.attribute_names.push_back("clickhouse.query_status");
        span.attribute_values.push_back("ExceptionBeforeStart");

        span.attribute_names.push_back("db.statement");
        span.attribute_values.push_back(elem.query);

        span.attribute_names.push_back("clickhouse.query_id");
        span.attribute_values.push_back(elem.client_info.current_query_id);

        if (!context->query_trace_context.tracestate.empty())
        {
            span.attribute_names.push_back("clickhouse.tracestate");
            span.attribute_values.push_back(
                context->query_trace_context.tracestate);
        }

        opentelemetry_span_log->add(span);
    }

    ProfileEvents::increment(ProfileEvents::FailedQuery);

    if (ast)
    {
        if (ast->as<ASTSelectQuery>() || ast->as<ASTSelectWithUnionQuery>())
        {
            ProfileEvents::increment(ProfileEvents::FailedSelectQuery);
        }
        else if (ast->as<ASTInsertQuery>())
        {
            ProfileEvents::increment(ProfileEvents::FailedInsertQuery);
        }
    }
}

static void setQuerySpecificSettings(ASTPtr & ast, ContextMutablePtr context)
{
    if (auto * ast_insert_into = dynamic_cast<ASTInsertQuery *>(ast.get()))
    {
        if (ast_insert_into->watch)
            context->setSetting("output_format_enable_streaming", 1);
    }
}

static void applySettingsFromSelectWithUnion(const ASTSelectWithUnionQuery & select_with_union, ContextMutablePtr context)
{
    const ASTs & children = select_with_union.list_of_selects->children;
    if (children.empty())
        return;

    // We might have an arbitrarily complex UNION tree, so just give
    // up if the last first-order child is not a plain SELECT.
    // It is flattened later, when we process UNION ALL/DISTINCT.
    const auto * last_select = children.back()->as<ASTSelectQuery>();
    if (last_select && last_select->settings())
    {
        InterpreterSetQuery(last_select->settings(), context).executeForCurrentContext();
    }
}

static std::tuple<ASTPtr, BlockIO> executeQueryImpl(
    const char * begin,
    const char * end,
    ContextMutablePtr context,
    bool internal,
    QueryProcessingStage::Enum stage,
    bool has_query_tail,
    ReadBuffer * istr)
{
    const auto current_time = std::chrono::system_clock::now();

    auto & client_info = context->getClientInfo();

    // If it's not an internal query and we don't see an initial_query_start_time yet, initialize it
    // to current time. Internal queries are those executed without an independent client context,
    // thus should not set initial_query_start_time, because it might introduce data race. It's also
    // possible to have unset initial_query_start_time for non-internal and non-initial queries. For
    // example, the query is from an initiator that is running an old version of clickhouse.
    if (!internal && client_info.initial_query_start_time == 0)
    {
        client_info.initial_query_start_time = time_in_seconds(current_time);
        client_info.initial_query_start_time_microseconds = time_in_microseconds(current_time);
    }

#if !defined(ARCADIA_BUILD)
    assert(internal || CurrentThread::get().getQueryContext());
    assert(internal || CurrentThread::get().getQueryContext()->getCurrentQueryId() == CurrentThread::getQueryId());
#endif

    const Settings & settings = context->getSettingsRef();

    ASTPtr ast;
    const char * query_end;

    /// Don't limit the size of internal queries.
    size_t max_query_size = 0;
    if (!internal) max_query_size = settings.max_query_size;

    String query_database;
    String query_table;
    try
    {
        ParserQuery parser(end);

        /// TODO: parser should fail early when max_query_size limit is reached.
        ast = parseQuery(parser, begin, end, "", max_query_size, settings.max_parser_depth);

        /// Interpret SETTINGS clauses as early as possible (before invoking the corresponding interpreter),
        /// to allow settings to take effect.
        if (const auto * select_query = ast->as<ASTSelectQuery>())
        {
            if (auto new_settings = select_query->settings())
                InterpreterSetQuery(new_settings, context).executeForCurrentContext();
        }
        else if (const auto * select_with_union_query = ast->as<ASTSelectWithUnionQuery>())
        {
            applySettingsFromSelectWithUnion(*select_with_union_query, context);
        }
        else if (const auto * query_with_output = dynamic_cast<const ASTQueryWithOutput *>(ast.get()))
        {
            if (query_with_output->settings_ast)
                InterpreterSetQuery(query_with_output->settings_ast, context).executeForCurrentContext();
        }

<<<<<<< HEAD
=======
        if (const auto * query_with_table_output = dynamic_cast<const ASTQueryWithTableAndOutput *>(ast.get()))
        {
            query_database = query_with_table_output->database;
            query_table = query_with_table_output->table;
        }

        if (auto * create_query = ast->as<ASTCreateQuery>())
        {
            if (create_query->select)
            {
                applySettingsFromSelectWithUnion(create_query->select->as<ASTSelectWithUnionQuery &>(), context);
            }
        }

>>>>>>> 8a67c3cf
        auto * insert_query = ast->as<ASTInsertQuery>();

        if (insert_query && insert_query->settings_ast)
            InterpreterSetQuery(insert_query->settings_ast, context).executeForCurrentContext();

        if (insert_query && insert_query->data)
        {
            query_end = insert_query->data;
            insert_query->has_tail = has_query_tail;
        }
        else
        {
            query_end = end;
        }
    }
    catch (...)
    {
        /// Anyway log the query.
        String query = String(begin, begin + std::min(end - begin, static_cast<ptrdiff_t>(max_query_size)));

        auto query_for_logging = prepareQueryForLogging(query, context);
        logQuery(query_for_logging, context, internal);

        if (!internal)
        {
            onExceptionBeforeStart(query_for_logging, context, time_in_microseconds(current_time), ast);
        }

        throw;
    }

    setQuerySpecificSettings(ast, context);

    /// There is an option of probabilistic logging of queries.
    /// If it is used - do the random sampling and "collapse" the settings.
    /// It allows to consistently log queries with all the subqueries in distributed query processing
    /// (subqueries on remote nodes will receive these "collapsed" settings)
    if (!internal && settings.log_queries && settings.log_queries_probability < 1.0)
    {
        std::bernoulli_distribution should_write_log{settings.log_queries_probability};

        context->setSetting("log_queries", should_write_log(thread_local_rng));
        context->setSetting("log_queries_probability", 1.0);
    }

    /// Copy query into string. It will be written to log and presented in processlist. If an INSERT query, string will not include data to insertion.
    String query(begin, query_end);
    BlockIO res;

    String query_for_logging;

    try
    {
        /// Replace ASTQueryParameter with ASTLiteral for prepared statements.
        if (context->hasQueryParameters())
        {
            ReplaceQueryParameterVisitor visitor(context->getQueryParameters());
            visitor.visit(ast);
            query = serializeAST(*ast);
        }

        if (const auto * query_with_table_output = dynamic_cast<const ASTQueryWithTableAndOutput *>(ast.get()))
        {
            query_database = query_with_table_output->getDatabase();
            query_table = query_with_table_output->getTable();
        }

        /// MUST goes before any modification (except for prepared statements,
        /// since it substitute parameters and w/o them query does not contains
        /// parameters), to keep query as-is in query_log and server log.
        query_for_logging = prepareQueryForLogging(query, context);
        logQuery(query_for_logging, context, internal);

        /// Propagate WITH statement to children ASTSelect.
        if (settings.enable_global_with_statement)
        {
            ApplyWithGlobalVisitor().visit(ast);
        }

        {
            SelectIntersectExceptQueryVisitor::Data data;
            SelectIntersectExceptQueryVisitor{data}.visit(ast);
        }

        {
            /// Normalize SelectWithUnionQuery
            NormalizeSelectWithUnionQueryVisitor::Data data{context->getSettingsRef().union_default_mode};
            NormalizeSelectWithUnionQueryVisitor{data}.visit(ast);
        }

        /// Check the limits.
        checkASTSizeLimits(*ast, settings);

        /// Put query to process list. But don't put SHOW PROCESSLIST query itself.
        ProcessList::EntryPtr process_list_entry;
        if (!internal && !ast->as<ASTShowProcesslistQuery>())
        {
            /// processlist also has query masked now, to avoid secrets leaks though SHOW PROCESSLIST by other users.
            process_list_entry = context->getProcessList().insert(query_for_logging, ast.get(), context);
            context->setProcessListElement(&process_list_entry->get());
        }

        /// Load external tables if they were provided
        context->initializeExternalTablesIfSet();

        auto * insert_query = ast->as<ASTInsertQuery>();
        if (insert_query && insert_query->select)
        {
            /// Prepare Input storage before executing interpreter if we already got a buffer with data.
            if (istr)
            {
                ASTPtr input_function;
                insert_query->tryFindInputFunction(input_function);
                if (input_function)
                {
                    StoragePtr storage = context->executeTableFunction(input_function);
                    auto & input_storage = dynamic_cast<StorageInput &>(*storage);
                    auto input_metadata_snapshot = input_storage.getInMemoryMetadataPtr();
                    auto pipe = getSourceFromFromASTInsertQuery(
                        ast, istr, input_metadata_snapshot->getSampleBlock(), context, input_function);
                    input_storage.setPipe(std::move(pipe));
                }
            }
        }
        else
            /// reset Input callbacks if query is not INSERT SELECT
            context->resetInputCallbacks();

        auto interpreter = InterpreterFactory::get(ast, context, SelectQueryOptions(stage).setInternal(internal));

        std::shared_ptr<const EnabledQuota> quota;
        if (!interpreter->ignoreQuota())
        {
            quota = context->getQuota();
            if (quota)
            {
                if (ast->as<ASTSelectQuery>() || ast->as<ASTSelectWithUnionQuery>())
                {
                    quota->used(Quota::QUERY_SELECTS, 1);
                }
                else if (ast->as<ASTInsertQuery>())
                {
                    quota->used(Quota::QUERY_INSERTS, 1);
                }
                quota->used(Quota::QUERIES, 1);
                quota->checkExceeded(Quota::ERRORS);
            }
        }

        StreamLocalLimits limits;
        if (!interpreter->ignoreLimits())
        {
            limits.mode = LimitsMode::LIMITS_CURRENT; //-V1048
            limits.size_limits = SizeLimits(settings.max_result_rows, settings.max_result_bytes, settings.result_overflow_mode);
        }

        {
            OpenTelemetrySpanHolder span("IInterpreter::execute()");
            res = interpreter->execute();
        }

        QueryPipeline & pipeline = res.pipeline;
        bool use_processors = pipeline.initialized();

        if (const auto * insert_interpreter = typeid_cast<const InterpreterInsertQuery *>(&*interpreter))
        {
            /// Save insertion table (not table function). TODO: support remote() table function.
            auto table_id = insert_interpreter->getDatabaseTable();
            if (!table_id.empty())
                context->setInsertionTable(std::move(table_id));
        }

        if (process_list_entry)
        {
            /// Query was killed before execution
            if ((*process_list_entry)->isKilled())
                throw Exception("Query '" + (*process_list_entry)->getInfo().client_info.current_query_id + "' is killed in pending state",
                    ErrorCodes::QUERY_WAS_CANCELLED);
            else if (!use_processors)
                (*process_list_entry)->setQueryStreams(res);
        }

        /// Hold element of process list till end of query execution.
        res.process_list_entry = process_list_entry;

        if (use_processors)
        {
            /// Limits on the result, the quota on the result, and also callback for progress.
            /// Limits apply only to the final result.
            pipeline.setProgressCallback(context->getProgressCallback());
            pipeline.setProcessListElement(context->getProcessListElement());
            if (stage == QueryProcessingStage::Complete && !pipeline.isCompleted())
            {
                pipeline.resize(1);
                pipeline.addSimpleTransform([&](const Block & header)
                {
                    auto transform = std::make_shared<LimitsCheckingTransform>(header, limits);
                    transform->setQuota(quota);
                    return transform;
                });
            }
        }
        else
        {
            /// Limits on the result, the quota on the result, and also callback for progress.
            /// Limits apply only to the final result.
            if (res.in)
            {
                res.in->setProgressCallback(context->getProgressCallback());
                res.in->setProcessListElement(context->getProcessListElement());
                if (stage == QueryProcessingStage::Complete)
                {
                    if (!interpreter->ignoreQuota())
                        res.in->setQuota(quota);
                    if (!interpreter->ignoreLimits())
                        res.in->setLimits(limits);
                }
            }

            if (res.out)
            {
                if (auto * stream = dynamic_cast<CountingBlockOutputStream *>(res.out.get()))
                {
                    stream->setProcessListElement(context->getProcessListElement());
                }
            }
        }

        /// Everything related to query log.
        {
            QueryLogElement elem;

            elem.type = QueryLogElementType::QUERY_START; //-V1048

            elem.event_time = time_in_seconds(current_time);
            elem.event_time_microseconds = time_in_microseconds(current_time);
            elem.query_start_time = time_in_seconds(current_time);
            elem.query_start_time_microseconds = time_in_microseconds(current_time);

            elem.current_database = context->getCurrentDatabase();
            elem.query = query_for_logging;
            if (settings.log_formatted_queries)
                elem.formatted_query = queryToString(ast);
            elem.normalized_query_hash = normalizedQueryHash<false>(query_for_logging);

            elem.client_info = client_info;

            bool log_queries = settings.log_queries && !internal;

            /// Log into system table start of query execution, if need.
            if (log_queries)
            {
                if (use_processors)
                {
                    const auto & info = context->getQueryAccessInfo();
                    elem.query_databases = info.databases;
                    elem.query_tables = info.tables;
                    elem.query_columns = info.columns;
                    elem.query_projections = info.projections;
                    elem.query_views = info.views;
                }

                interpreter->extendQueryLogElem(elem, ast, context, query_database, query_table);

                if (settings.log_query_settings)
                    elem.query_settings = std::make_shared<Settings>(context->getSettingsRef());

                elem.log_comment = settings.log_comment;
                if (elem.log_comment.size() > settings.max_query_size)
                    elem.log_comment.resize(settings.max_query_size);

                if (elem.type >= settings.log_queries_min_type && !settings.log_queries_min_query_duration_ms.totalMilliseconds())
                {
                    if (auto query_log = context->getQueryLog())
                        query_log->add(elem);
                }
            }

            /// Common code for finish and exception callbacks
            auto status_info_to_query_log = [](QueryLogElement & element, const QueryStatusInfo & info, const ASTPtr query_ast, const ContextPtr context_ptr) mutable
            {
                DB::UInt64 query_time = info.elapsed_seconds * 1000000;
                ProfileEvents::increment(ProfileEvents::QueryTimeMicroseconds, query_time);
                if (query_ast->as<ASTSelectQuery>() || query_ast->as<ASTSelectWithUnionQuery>())
                {
                    ProfileEvents::increment(ProfileEvents::SelectQueryTimeMicroseconds, query_time);
                }
                else if (query_ast->as<ASTInsertQuery>())
                {
                    ProfileEvents::increment(ProfileEvents::InsertQueryTimeMicroseconds, query_time);
                }

                element.query_duration_ms = info.elapsed_seconds * 1000;

                element.read_rows = info.read_rows;
                element.read_bytes = info.read_bytes;

                element.written_rows = info.written_rows;
                element.written_bytes = info.written_bytes;

                element.memory_usage = info.peak_memory_usage > 0 ? info.peak_memory_usage : 0;

                element.thread_ids = std::move(info.thread_ids);
                element.profile_counters = std::move(info.profile_counters);

                /// We need to refresh the access info since dependent views might have added extra information, either during
                /// creation of the view (PushingToViewsBlockOutputStream) or while executing its internal SELECT
                const auto & access_info = context_ptr->getQueryAccessInfo();
                element.query_databases.insert(access_info.databases.begin(), access_info.databases.end());
                element.query_tables.insert(access_info.tables.begin(), access_info.tables.end());
                element.query_columns.insert(access_info.columns.begin(), access_info.columns.end());
                element.query_projections.insert(access_info.projections.begin(), access_info.projections.end());
                element.query_views.insert(access_info.views.begin(), access_info.views.end());

                const auto & factories_info = context_ptr->getQueryFactoriesInfo();
                element.used_aggregate_functions = factories_info.aggregate_functions;
                element.used_aggregate_function_combinators = factories_info.aggregate_function_combinators;
                element.used_database_engines = factories_info.database_engines;
                element.used_data_type_families = factories_info.data_type_families;
                element.used_dictionaries = factories_info.dictionaries;
                element.used_formats = factories_info.formats;
                element.used_functions = factories_info.functions;
                element.used_storages = factories_info.storages;
                element.used_table_functions = factories_info.table_functions;
            };

            /// Also make possible for caller to log successful query finish and exception during execution.
            auto finish_callback = [elem, context, ast,
                 log_queries,
                 log_queries_min_type = settings.log_queries_min_type,
                 log_queries_min_query_duration_ms = settings.log_queries_min_query_duration_ms.totalMilliseconds(),
                 status_info_to_query_log
            ]
                (IBlockInputStream * stream_in, IBlockOutputStream * stream_out, QueryPipeline * query_pipeline) mutable
            {
                QueryStatus * process_list_elem = context->getProcessListElement();

                if (!process_list_elem)
                    return;

                /// Update performance counters before logging to query_log
                CurrentThread::finalizePerformanceCounters();

                QueryStatusInfo info = process_list_elem->getInfo(true, context->getSettingsRef().log_profile_events);

                double elapsed_seconds = info.elapsed_seconds;

                elem.type = QueryLogElementType::QUERY_FINISH;

                // construct event_time and event_time_microseconds using the same time point
                // so that the two times will always be equal up to a precision of a second.
                const auto finish_time = std::chrono::system_clock::now();
                elem.event_time = time_in_seconds(finish_time);
                elem.event_time_microseconds = time_in_microseconds(finish_time);
                status_info_to_query_log(elem, info, ast, context);

                auto progress_callback = context->getProgressCallback();

                if (progress_callback)
                    progress_callback(Progress(WriteProgress(info.written_rows, info.written_bytes)));

                if (stream_in)
                {
                    const BlockStreamProfileInfo & stream_in_info = stream_in->getProfileInfo();

                    /// NOTE: INSERT SELECT query contains zero metrics
                    elem.result_rows = stream_in_info.rows;
                    elem.result_bytes = stream_in_info.bytes;
                }
                else if (stream_out) /// will be used only for ordinary INSERT queries
                {
                    if (const auto * counting_stream = dynamic_cast<const CountingBlockOutputStream *>(stream_out))
                    {
                        /// NOTE: Redundancy. The same values could be extracted from process_list_elem->progress_out.query_settings = process_list_elem->progress_in
                        elem.result_rows = counting_stream->getProgress().read_rows;
                        elem.result_bytes = counting_stream->getProgress().read_bytes;
                    }
                }
                else if (query_pipeline)
                {
                    if (const auto * output_format = query_pipeline->getOutputFormat())
                    {
                        elem.result_rows = output_format->getResultRows();
                        elem.result_bytes = output_format->getResultBytes();
                    }
                }

                if (elem.read_rows != 0)
                {
                    LOG_INFO(&Poco::Logger::get("executeQuery"), "Read {} rows, {} in {} sec., {} rows/sec., {}/sec.",
                        elem.read_rows, ReadableSize(elem.read_bytes), elapsed_seconds,
                        static_cast<size_t>(elem.read_rows / elapsed_seconds),
                        ReadableSize(elem.read_bytes / elapsed_seconds));
                }

                if (log_queries && elem.type >= log_queries_min_type && Int64(elem.query_duration_ms) >= log_queries_min_query_duration_ms)
                {
                    if (auto query_log = context->getQueryLog())
                        query_log->add(elem);
                }

                if (auto opentelemetry_span_log = context->getOpenTelemetrySpanLog();
                    context->query_trace_context.trace_id != UUID()
                        && opentelemetry_span_log)
                {
                    OpenTelemetrySpanLogElement span;
                    span.trace_id = context->query_trace_context.trace_id;
                    span.span_id = context->query_trace_context.span_id;
                    span.parent_span_id = context->getClientInfo().client_trace_context.span_id;
                    span.operation_name = "query";
                    span.start_time_us = elem.query_start_time_microseconds;
                    span.finish_time_us = time_in_microseconds(finish_time);

                    /// Keep values synchronized to type enum in QueryLogElement::createBlock.
                    span.attribute_names.push_back("clickhouse.query_status");
                    span.attribute_values.push_back("QueryFinish");

                    span.attribute_names.push_back("db.statement");
                    span.attribute_values.push_back(elem.query);

                    span.attribute_names.push_back("clickhouse.query_id");
                    span.attribute_values.push_back(elem.client_info.current_query_id);
                    if (!context->query_trace_context.tracestate.empty())
                    {
                        span.attribute_names.push_back("clickhouse.tracestate");
                        span.attribute_values.push_back(
                            context->query_trace_context.tracestate);
                    }

                    opentelemetry_span_log->add(span);
                }
            };

            auto exception_callback = [elem, context, ast,
                 log_queries,
                 log_queries_min_type = settings.log_queries_min_type,
                 log_queries_min_query_duration_ms = settings.log_queries_min_query_duration_ms.totalMilliseconds(),
                 quota(quota), status_info_to_query_log] () mutable
            {
                if (quota)
                    quota->used(Quota::ERRORS, 1, /* check_exceeded = */ false);

                elem.type = QueryLogElementType::EXCEPTION_WHILE_PROCESSING;

                // event_time and event_time_microseconds are being constructed from the same time point
                // to ensure that both the times will be equal up to the precision of a second.
                const auto time_now = std::chrono::system_clock::now();

                elem.event_time = time_in_seconds(time_now);
                elem.event_time_microseconds = time_in_microseconds(time_now);
                elem.query_duration_ms = 1000 * (elem.event_time - elem.query_start_time);
                elem.exception_code = getCurrentExceptionCode();
                elem.exception = getCurrentExceptionMessage(false);

                QueryStatus * process_list_elem = context->getProcessListElement();
                const Settings & current_settings = context->getSettingsRef();

                /// Update performance counters before logging to query_log
                CurrentThread::finalizePerformanceCounters();

                if (process_list_elem)
                {
                    QueryStatusInfo info = process_list_elem->getInfo(true, current_settings.log_profile_events, false);
                    status_info_to_query_log(elem, info, ast, context);
                }

                if (current_settings.calculate_text_stack_trace)
                    setExceptionStackTrace(elem);
                logException(context, elem);

                /// In case of exception we log internal queries also
                if (log_queries && elem.type >= log_queries_min_type && Int64(elem.query_duration_ms) >= log_queries_min_query_duration_ms)
                {
                    if (auto query_log = context->getQueryLog())
                        query_log->add(elem);
                }

                ProfileEvents::increment(ProfileEvents::FailedQuery);
                if (ast->as<ASTSelectQuery>() || ast->as<ASTSelectWithUnionQuery>())
                {
                    ProfileEvents::increment(ProfileEvents::FailedSelectQuery);
                }
                else if (ast->as<ASTInsertQuery>())
                {
                    ProfileEvents::increment(ProfileEvents::FailedInsertQuery);
                }

            };

            res.finish_callback = std::move(finish_callback);
            res.exception_callback = std::move(exception_callback);
        }
    }
    catch (...)
    {
        if (!internal)
        {
            if (query_for_logging.empty())
                query_for_logging = prepareQueryForLogging(query, context);

            onExceptionBeforeStart(query_for_logging, context, time_in_microseconds(current_time), ast);
        }

        throw;
    }

    return std::make_tuple(ast, std::move(res));
}


BlockIO executeQuery(
    const String & query,
    ContextMutablePtr context,
    bool internal,
    QueryProcessingStage::Enum stage,
    bool may_have_embedded_data)
{
    ASTPtr ast;
    BlockIO streams;
    std::tie(ast, streams) = executeQueryImpl(query.data(), query.data() + query.size(), context,
        internal, stage, !may_have_embedded_data, nullptr);

    if (const auto * ast_query_with_output = dynamic_cast<const ASTQueryWithOutput *>(ast.get()))
    {
        String format_name = ast_query_with_output->format
                ? getIdentifierName(ast_query_with_output->format)
                : context->getDefaultFormat();

        if (format_name == "Null")
            streams.null_format = true;
    }

    return streams;
}

BlockIO executeQuery(
    const String & query,
    ContextMutablePtr context,
    bool internal,
    QueryProcessingStage::Enum stage,
    bool may_have_embedded_data,
    bool allow_processors)
{
    BlockIO res = executeQuery(query, context, internal, stage, may_have_embedded_data);

    if (!allow_processors && res.pipeline.initialized())
        res.in = res.getInputStream();

    return res;
}


void executeQuery(
    ReadBuffer & istr,
    WriteBuffer & ostr,
    bool allow_into_outfile,
    ContextMutablePtr context,
    std::function<void(const String &, const String &, const String &, const String &)> set_result_details,
    const std::optional<FormatSettings> & output_format_settings,
    std::function<void()> before_finalize_callback)
{
    PODArray<char> parse_buf;
    const char * begin;
    const char * end;

    /// If 'istr' is empty now, fetch next data into buffer.
    if (!istr.hasPendingData())
        istr.next();

    size_t max_query_size = context->getSettingsRef().max_query_size;

    bool may_have_tail;
    if (istr.buffer().end() - istr.position() > static_cast<ssize_t>(max_query_size))
    {
        /// If remaining buffer space in 'istr' is enough to parse query up to 'max_query_size' bytes, then parse inplace.
        begin = istr.position();
        end = istr.buffer().end();
        istr.position() += end - begin;
        /// Actually we don't know will query has additional data or not.
        /// But we can't check istr.eof(), because begin and end pointers will become invalid
        may_have_tail = true;
    }
    else
    {
        /// If not - copy enough data into 'parse_buf'.
        WriteBufferFromVector<PODArray<char>> out(parse_buf);
        LimitReadBuffer limit(istr, max_query_size + 1, false);
        copyData(limit, out);
        out.finalize();

        begin = parse_buf.data();
        end = begin + parse_buf.size();
        /// Can check stream for eof, because we have copied data
        may_have_tail = !istr.eof();
    }

    ASTPtr ast;
    BlockIO streams;

    std::tie(ast, streams) = executeQueryImpl(begin, end, context, false, QueryProcessingStage::Complete, may_have_tail, &istr);

    auto & pipeline = streams.pipeline;

    try
    {
        if (streams.out)
        {
            auto pipe = getSourceFromFromASTInsertQuery(ast, &istr, streams.out->getHeader(), context, nullptr);

            pipeline.init(std::move(pipe));
            pipeline.resize(1);
            pipeline.setSinks([&](const Block &, Pipe::StreamType)
            {
                return std::make_shared<SinkToOutputStream>(streams.out);
            });

            auto executor = pipeline.execute();
            executor->execute(pipeline.getNumThreads());
        }
        else if (streams.in)
        {
            const auto * ast_query_with_output = dynamic_cast<const ASTQueryWithOutput *>(ast.get());

            WriteBuffer * out_buf = &ostr;
            std::unique_ptr<WriteBuffer> compressed_buffer;
            if (ast_query_with_output && ast_query_with_output->out_file)
            {
                if (!allow_into_outfile)
                    throw Exception("INTO OUTFILE is not allowed", ErrorCodes::INTO_OUTFILE_NOT_ALLOWED);

                const auto & out_file = ast_query_with_output->out_file->as<ASTLiteral &>().value.safeGet<std::string>();
                compressed_buffer = wrapWriteBufferWithCompressionMethod(
                    std::make_unique<WriteBufferFromFile>(out_file, DBMS_DEFAULT_BUFFER_SIZE, O_WRONLY | O_EXCL | O_CREAT),
                    chooseCompressionMethod(out_file, ""),
                    /* compression level = */ 3
                );
            }

            String format_name = ast_query_with_output && (ast_query_with_output->format != nullptr)
                ? getIdentifierName(ast_query_with_output->format)
                : context->getDefaultFormat();

            auto out = FormatFactory::instance().getOutputStreamParallelIfPossible(
                format_name,
                compressed_buffer ? *compressed_buffer : *out_buf,
                streams.in->getHeader(),
                context,
                {},
                output_format_settings);

            /// Save previous progress callback if any. TODO Do it more conveniently.
            auto previous_progress_callback = context->getProgressCallback();

            /// NOTE Progress callback takes shared ownership of 'out'.
            streams.in->setProgressCallback([out, previous_progress_callback] (const Progress & progress)
            {
                if (previous_progress_callback)
                    previous_progress_callback(progress);
                out->onProgress(progress);
            });

            if (set_result_details)
                set_result_details(
                    context->getClientInfo().current_query_id, out->getContentType(), format_name, DateLUT::instance().getTimeZone());

            copyData(*streams.in, *out, [](){ return false; }, [&out](const Block &) { out->flush(); });
        }
        else if (pipeline.initialized())
        {
            const ASTQueryWithOutput * ast_query_with_output = dynamic_cast<const ASTQueryWithOutput *>(ast.get());

            WriteBuffer * out_buf = &ostr;
            std::unique_ptr<WriteBuffer> compressed_buffer;
            if (ast_query_with_output && ast_query_with_output->out_file)
            {
                if (!allow_into_outfile)
                    throw Exception("INTO OUTFILE is not allowed", ErrorCodes::INTO_OUTFILE_NOT_ALLOWED);

                const auto & out_file = typeid_cast<const ASTLiteral &>(*ast_query_with_output->out_file).value.safeGet<std::string>();
                compressed_buffer = wrapWriteBufferWithCompressionMethod(
                    std::make_unique<WriteBufferFromFile>(out_file, DBMS_DEFAULT_BUFFER_SIZE, O_WRONLY | O_EXCL | O_CREAT),
                    chooseCompressionMethod(out_file, ""),
                    /* compression level = */ 3
                );
            }

            String format_name = ast_query_with_output && (ast_query_with_output->format != nullptr)
                                 ? getIdentifierName(ast_query_with_output->format)
                                 : context->getDefaultFormat();

            if (!pipeline.isCompleted())
            {
                pipeline.addSimpleTransform([](const Block & header)
                {
                    return std::make_shared<MaterializingTransform>(header);
                });

                auto out = FormatFactory::instance().getOutputFormatParallelIfPossible(
                    format_name,
                    compressed_buffer ? *compressed_buffer : *out_buf,
                    pipeline.getHeader(),
                    context,
                    {},
                    output_format_settings);

                out->setAutoFlush();

                /// Save previous progress callback if any. TODO Do it more conveniently.
                auto previous_progress_callback = context->getProgressCallback();

                /// NOTE Progress callback takes shared ownership of 'out'.
                pipeline.setProgressCallback([out, previous_progress_callback] (const Progress & progress)
                {
                    if (previous_progress_callback)
                        previous_progress_callback(progress);
                    out->onProgress(progress);
                });

                out->setBeforeFinalizeCallback(before_finalize_callback);

                if (set_result_details)
                    set_result_details(
                        context->getClientInfo().current_query_id, out->getContentType(), format_name, DateLUT::instance().getTimeZone());

                pipeline.setOutputFormat(std::move(out));
            }
            else
            {
                pipeline.setProgressCallback(context->getProgressCallback());
            }

            {
                auto executor = pipeline.execute();
                executor->execute(pipeline.getNumThreads());
            }
        }
    }
    catch (...)
    {
        streams.onException();
        throw;
    }

    streams.onFinish();
}

void executeTrivialBlockIO(BlockIO & streams, ContextPtr context)
{
    try
    {
        if (streams.out)
            throw Exception(ErrorCodes::LOGICAL_ERROR, "Query stream requires input, but no input buffer provided, it's a bug");
        if (streams.in)
            throw Exception(ErrorCodes::LOGICAL_ERROR, "Query stream requires output, but no output buffer provided, it's a bug");

        if (!streams.pipeline.initialized())
            return;

        if (!streams.pipeline.isCompleted())
            throw Exception(ErrorCodes::LOGICAL_ERROR, "Query pipeline requires output, but no output buffer provided, it's a bug");

        streams.pipeline.setProgressCallback(context->getProgressCallback());
        auto executor = streams.pipeline.execute();
        executor->execute(streams.pipeline.getNumThreads());
    }
    catch (...)
    {
        streams.onException();
        throw;
    }

    streams.onFinish();
}

}<|MERGE_RESOLUTION|>--- conflicted
+++ resolved
@@ -432,8 +432,6 @@
                 InterpreterSetQuery(query_with_output->settings_ast, context).executeForCurrentContext();
         }
 
-<<<<<<< HEAD
-=======
         if (const auto * query_with_table_output = dynamic_cast<const ASTQueryWithTableAndOutput *>(ast.get()))
         {
             query_database = query_with_table_output->database;
@@ -448,7 +446,6 @@
             }
         }
 
->>>>>>> 8a67c3cf
         auto * insert_query = ast->as<ASTInsertQuery>();
 
         if (insert_query && insert_query->settings_ast)
