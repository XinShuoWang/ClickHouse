--- conflicted
+++ resolved
@@ -157,19 +157,21 @@
         const auto & initial_query_id = client_info.initial_query_id;
         const auto & current_user = client_info.current_user;
 
-        LOG_DEBUG(&Poco::Logger::get("executeQuery"), "(from {}{}{}, using {} parser) {}",
+        String comment = context.getSettingsRef().log_comment;
+        size_t max_query_size = context.getSettingsRef().max_query_size;
+
+        if (comment.size() > max_query_size)
+            comment.resize(max_query_size);
+
+        if (!comment.empty())
+            comment = fmt::format(" (comment: {})", comment);
+
+        LOG_DEBUG(&Poco::Logger::get("executeQuery"), "(from {}{}{}, using {} parser){} {}",
             client_info.current_address.toString(),
             (current_user != "default" ? ", user: " + current_user : ""),
             (!initial_query_id.empty() && current_query_id != initial_query_id ? ", initial_query_id: " + initial_query_id : std::string()),
-<<<<<<< HEAD
-            (context.getSettingsRef().use_antlr_parser ? "new" : "old"),
-            (!context.getSettingsRef().log_comment.toString().empty()
-                     && context.getSettingsRef().log_comment.toString().length() <= context.getSettingsRef().max_query_size
-                 ? ", comment: " + context.getSettingsRef().log_comment.toString()
-                 : std::string()),
-=======
             (context.getSettingsRef().use_antlr_parser ? "experimental" : "production"),
->>>>>>> 658f24dc
+            comment,
             joinLines(query));
 
         if (client_info.client_trace_context.trace_id)
@@ -204,13 +206,17 @@
 /// Log exception (with query info) into text log (not into system table).
 static void logException(Context & context, QueryLogElement & elem)
 {
+    String comment;
+    if (!elem.log_comment.empty())
+        comment = fmt::format(" (comment: {})", elem.log_comment);
+
     if (elem.stack_trace.empty())
-        LOG_ERROR(&Poco::Logger::get("executeQuery"), "{} (from {}) (in query: {})",
-            elem.exception, context.getClientInfo().current_address.toString(), joinLines(elem.query));
+        LOG_ERROR(&Poco::Logger::get("executeQuery"), "{} (from {}){} (in query: {})",
+            elem.exception, context.getClientInfo().current_address.toString(), comment, joinLines(elem.query));
     else
-        LOG_ERROR(&Poco::Logger::get("executeQuery"), "{} (from {}) (in query: {})"
+        LOG_ERROR(&Poco::Logger::get("executeQuery"), "{} (from {}){} (in query: {})"
             ", Stack trace (when copying this message, always include the lines below):\n\n{}",
-            elem.exception, context.getClientInfo().current_address.toString(), joinLines(elem.query), elem.stack_trace);
+            elem.exception, context.getClientInfo().current_address.toString(), comment, joinLines(elem.query), elem.stack_trace);
 }
 
 inline UInt64 time_in_microseconds(std::chrono::time_point<std::chrono::system_clock> timepoint)
@@ -256,8 +262,9 @@
 
     elem.client_info = context.getClientInfo();
 
-    if (!settings.log_comment.toString().empty() && settings.log_comment.toString().length() <= settings.max_query_size)
-        elem.log_comment = settings.log_comment.toString();
+    elem.log_comment = settings.log_comment;
+    if (elem.log_comment.size() > settings.max_query_size)
+        elem.log_comment.resize(settings.max_query_size);
 
     if (settings.calculate_text_stack_trace)
         setExceptionStackTrace(elem);
@@ -637,8 +644,9 @@
                 if (settings.log_query_settings)
                     elem.query_settings = std::make_shared<Settings>(context.getSettingsRef());
 
-                if (!settings.log_comment.toString().empty() && settings.log_comment.toString().length() <= max_query_size)
-                    elem.log_comment = settings.log_comment.toString();
+                elem.log_comment = settings.log_comment;
+                if (elem.log_comment.size() > settings.max_query_size)
+                    elem.log_comment.resize(settings.max_query_size);
 
                 if (elem.type >= settings.log_queries_min_type && !settings.log_queries_min_query_duration_ms.totalMilliseconds())
                 {
