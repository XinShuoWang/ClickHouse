--- conflicted
+++ resolved
@@ -1061,25 +1061,7 @@
                 progress(num_rows, chunk_size ? chunk_size : chunk.bytes());
 
                 /// Enrich with virtual columns.
-<<<<<<< HEAD
-
-                for (const auto & virtual_column : requested_virtual_columns)
-                {
-                    if (virtual_column.name == "_path")
-                    {
-                        chunk.addColumn(virtual_column.type->createColumnConst(num_rows, current_path));
-                    }
-                    else if (virtual_column.name == "_file")
-                    {
-                        size_t last_slash_pos = current_path.find_last_of('/');
-                        auto file_name = current_path.substr(last_slash_pos + 1);
-                        chunk.addColumn(virtual_column.type->createColumnConst(num_rows, file_name));
-                    }
-                }
-
-=======
                 VirtualColumnUtils::addRequestedPathAndFileVirtualsToChunk(chunk, requested_virtual_columns, current_path);
->>>>>>> bea651e8
                 return chunk;
             }
 
