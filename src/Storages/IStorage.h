--- conflicted
+++ resolved
@@ -600,7 +600,6 @@
     /// Does not takes underlying Storage (if any) into account.
     virtual std::optional<UInt64> lifetimeBytes() const { return {}; }
 
-<<<<<<< HEAD
     virtual StorageSnapshotPtr getStorageSnapshot(const StorageMetadataPtr & metadata_snapshot) const
     {
         return std::make_shared<StorageSnapshot>(*this, metadata_snapshot);
@@ -611,12 +610,6 @@
         return getStorageSnapshot(metadata_snapshot);
     }
 
-    /// Should table->drop be called at once or with delay (in case of atomic database engine).
-    /// Needed for integration engines, when there must be no delay for calling drop() method.
-    virtual bool dropTableImmediately() { return false; }
-
-=======
->>>>>>> db69ab9d
 private:
     /// Lock required for alter queries (lockForAlter).
     /// Allows to execute only one simultaneous alter query.
