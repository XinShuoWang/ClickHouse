#pragma once

#include <Storages/ColumnsDescription.h>
#include <Storages/IndicesDescription.h>
#include <Storages/ConstraintsDescription.h>
<<<<<<< HEAD
#include <Storages/DataDestinationType.h>
#include <Core/Field.h>
=======
>>>>>>> c5fe87e1
#include <Parsers/IAST_fwd.h>

namespace DB
{

/// Structure represent table metadata stored in memory.
/// Only one storage engine support all fields -- MergeTree.
/// Complete table AST can be recreated from this struct.
struct StorageInMemoryMetadata
{
    /// Columns of table with their names, types,
    /// defaults, comments, etc. All table engines have columns.
    ColumnsDescription columns;
    /// Table indices. Currently supported for MergeTree only.
    IndicesDescription indices;
    /// Table constraints. Currently supported for MergeTree only.
    ConstraintsDescription constraints;
    /// PARTITION BY expression. Currently supported for MergeTree only.
    ASTPtr partition_by_ast = nullptr;
    /// ORDER BY expression. Required field for all MergeTree tables
    /// even in old syntax MergeTree(partition_key, order_by, ...)
    ASTPtr order_by_ast = nullptr;
    /// PRIMARY KEY expression. If absent, than equal to order_by_ast.
    ASTPtr primary_key_ast = nullptr;
    /// TTL expression for whole table. Supported for MergeTree only.
    ASTPtr ttl_for_table_ast = nullptr;
    /// SAMPLE BY expression. Supported for MergeTree only.
    ASTPtr sample_by_ast = nullptr;
    /// SETTINGS expression. Supported for MergeTree, Buffer and Kafka.
    ASTPtr settings_ast = nullptr;
    /// SELECT QUERY. Supported for MaterializedView only.
    ASTPtr select = nullptr;

    StorageInMemoryMetadata(const StorageInMemoryMetadata & other);
    StorageInMemoryMetadata() = default;
    StorageInMemoryMetadata(const ColumnsDescription & columns_, const IndicesDescription & indices_, const ConstraintsDescription & constraints_);

    StorageInMemoryMetadata & operator=(const StorageInMemoryMetadata & other);
};

/// Common structure for primary, partition and other storage keys
struct StorageMetadataKeyField
{
    /// User defined AST in CREATE/ALTER query. This field may be empty, but key
    /// can exists because some of them maybe set implicitly (for example,
    /// primary key in merge tree can be part of sorting key)
    ASTPtr definition_ast;

    /// ASTExpressionList with key fields, example: (x, toStartOfMonth(date))).
    ASTPtr expression_list_ast;

    /// Expression from expression_list_ast created by ExpressionAnalyzer. Useful,
    /// when you need to get required columns for key, example: a, date, b.
    ExpressionActionsPtr expression;

    /// Sample block with key columns (names, types, empty column)
    Block sample_block;

    /// Column names in key definition, example: x, toStartOfMonth(date), a * b.
    Names column_names;

    /// Types from sample block ordered in columns order.
    DataTypes data_types;

    /// Parse key structure from key definition. Requires all columns, available
    /// in storage.
    static StorageMetadataKeyField getKeyFromAST(const ASTPtr & definition_ast, const ColumnsDescription & columns, const Context & context);
};

<<<<<<< HEAD
/// Common struct for TTL record in storage
struct StorageMetadataTTLField
{
    /// Expression part of TTL AST:
    /// TTL d + INTERVAL 1 DAY
    ///    ^~~~~expression~~~~^
    ASTPtr expression_ast;

    /// Expresion actions evaluated from AST
    ExpressionActionsPtr expression;

    /// Result column of this TTL expression
    String result_column;

    /// Destination type, only valid for table TTLs.
    /// For example DISK or VOLUME
    DataDestinationType destination_type;

    /// Name of destination disk or volume
    String destination_name;

    /// Parse TTL structure from definition. Able to parse both column and table
    /// TTLs.
    static StorageMetadataTTLField getTTLFromAST(const ASTPtr & definition_ast, const ColumnsDescription & columns, const Context & context);
};

/// Mapping from column name to column TTL
using StorageMetadataTTLColumnFields = std::unordered_map<String, StorageMetadataTTLField>;
using StorageMetadataTTLFields = std::vector<StorageMetadataTTLField>;

/// Common TTL for all table. Specified after defining the table columns.
struct StorageMetadataTableTTL
{
    /// Definition. Include all parts of TTL:
    /// TTL d + INTERVAL 1 day TO VOLUME 'disk1'
    /// ^~~~~~~~~~~~~~~definition~~~~~~~~~~~~~~~^
    ASTPtr definition_ast;

    /// Rows removing TTL
    StorageMetadataTTLField rows_ttl;

    /// Moving data TTL (to other disks or volumes)
    StorageMetadataTTLFields move_ttl;
};


=======
>>>>>>> c5fe87e1
}<|MERGE_RESOLUTION|>--- conflicted
+++ resolved
@@ -3,11 +3,7 @@
 #include <Storages/ColumnsDescription.h>
 #include <Storages/IndicesDescription.h>
 #include <Storages/ConstraintsDescription.h>
-<<<<<<< HEAD
-#include <Storages/DataDestinationType.h>
 #include <Core/Field.h>
-=======
->>>>>>> c5fe87e1
 #include <Parsers/IAST_fwd.h>
 
 namespace DB
@@ -77,53 +73,4 @@
     static StorageMetadataKeyField getKeyFromAST(const ASTPtr & definition_ast, const ColumnsDescription & columns, const Context & context);
 };
 
-<<<<<<< HEAD
-/// Common struct for TTL record in storage
-struct StorageMetadataTTLField
-{
-    /// Expression part of TTL AST:
-    /// TTL d + INTERVAL 1 DAY
-    ///    ^~~~~expression~~~~^
-    ASTPtr expression_ast;
-
-    /// Expresion actions evaluated from AST
-    ExpressionActionsPtr expression;
-
-    /// Result column of this TTL expression
-    String result_column;
-
-    /// Destination type, only valid for table TTLs.
-    /// For example DISK or VOLUME
-    DataDestinationType destination_type;
-
-    /// Name of destination disk or volume
-    String destination_name;
-
-    /// Parse TTL structure from definition. Able to parse both column and table
-    /// TTLs.
-    static StorageMetadataTTLField getTTLFromAST(const ASTPtr & definition_ast, const ColumnsDescription & columns, const Context & context);
-};
-
-/// Mapping from column name to column TTL
-using StorageMetadataTTLColumnFields = std::unordered_map<String, StorageMetadataTTLField>;
-using StorageMetadataTTLFields = std::vector<StorageMetadataTTLField>;
-
-/// Common TTL for all table. Specified after defining the table columns.
-struct StorageMetadataTableTTL
-{
-    /// Definition. Include all parts of TTL:
-    /// TTL d + INTERVAL 1 day TO VOLUME 'disk1'
-    /// ^~~~~~~~~~~~~~~definition~~~~~~~~~~~~~~~^
-    ASTPtr definition_ast;
-
-    /// Rows removing TTL
-    StorageMetadataTTLField rows_ttl;
-
-    /// Moving data TTL (to other disks or volumes)
-    StorageMetadataTTLFields move_ttl;
-};
-
-
-=======
->>>>>>> c5fe87e1
 }