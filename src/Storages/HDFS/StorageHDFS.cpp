--- conflicted
+++ resolved
@@ -467,14 +467,8 @@
     StorageHDFSPtr storage_,
     ContextPtr context_,
     UInt64 max_block_size_,
-<<<<<<< HEAD
     std::shared_ptr<IteratorWrapper> file_iterator_)
-    : ISource(info.source_header)
-=======
-    std::shared_ptr<IteratorWrapper> file_iterator_,
-    ColumnsDescription columns_description_)
-    : ISource(getHeader(block_for_format_, requested_virtual_columns_), false)
->>>>>>> 19c95d0f
+    : ISource(info.source_header, false)
     , WithContext(context_)
     , storage(std::move(storage_))
     , block_for_format(info.format_header)
@@ -565,20 +559,8 @@
         {
             Columns columns = chunk.getColumns();
             UInt64 num_rows = chunk.getNumRows();
-<<<<<<< HEAD
-
-            if (num_rows && total_files_size)
-            {
-                size_t chunk_size = input_format->getApproxBytesReadForChunk();
-                if (!chunk_size)
-                    chunk_size = chunk.bytes();
-                if (chunk_size)
-                    updateRowsProgressApprox(*this, num_rows, chunk_size, total_files_size, total_rows_approx_accumulated, total_rows_count_times, total_rows_approx_max);
-            }
-=======
             size_t chunk_size = input_format->getApproxBytesReadForChunk();
             progress(num_rows, chunk_size ? chunk_size : chunk.bytes());
->>>>>>> 19c95d0f
 
             for (const auto & virtual_column : requested_virtual_columns)
             {
