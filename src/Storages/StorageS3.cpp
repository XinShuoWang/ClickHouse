#include <Common/config.h>

#if USE_AWS_S3

#include <IO/S3Common.h>
#include <Storages/StorageFactory.h>
#include <Storages/StorageS3.h>
#include <Storages/StorageS3Settings.h>

#include <Interpreters/Context.h>
#include <Interpreters/evaluateConstantExpression.h>
#include <Parsers/ASTLiteral.h>

#include <IO/ReadBufferFromS3.h>
#include <IO/ReadHelpers.h>
#include <IO/WriteBufferFromS3.h>
#include <IO/WriteHelpers.h>

#include <Formats/FormatFactory.h>

#include <DataStreams/IBlockOutputStream.h>
#include <DataStreams/AddingDefaultsBlockInputStream.h>
#include <DataStreams/narrowBlockInputStreams.h>

#include <DataTypes/DataTypeString.h>

#include <aws/core/auth/AWSCredentials.h>
#include <aws/s3/S3Client.h>
#include <aws/s3/model/ListObjectsV2Request.h>
#include <aws/s3/model/CopyObjectRequest.h>
#include <aws/s3/model/DeleteObjectsRequest.h>

#include <Common/parseGlobs.h>
#include <Common/quoteString.h>
#include <re2/re2.h>

#include <Processors/Sources/SourceWithProgress.h>
#include <Processors/Formats/InputStreamFromInputFormat.h>
#include <Processors/Pipe.h>
#include <Poco/Util/AbstractConfiguration.h>
#include <filesystem>

namespace fs = std::filesystem;

namespace DB
{
namespace ErrorCodes
{
    extern const int NUMBER_OF_ARGUMENTS_DOESNT_MATCH;
    extern const int UNEXPECTED_EXPRESSION;
    extern const int S3_ERROR;
}
class StorageS3Source::DisclosedGlobIterator::Impl
{

public:
    Impl(Aws::S3::S3Client & client_, const S3::URI & globbed_uri_)
        : client(client_), globbed_uri(globbed_uri_)
    {
        std::lock_guard lock(mutex);

        if (globbed_uri.bucket.find_first_of("*?{") != globbed_uri.bucket.npos)
            throw Exception("Expression can not have wildcards inside bucket name", ErrorCodes::UNEXPECTED_EXPRESSION);

        const String key_prefix = globbed_uri.key.substr(0, globbed_uri.key.find_first_of("*?{"));

        /// We don't have to list bucket, because there is no asterisks.
        if (key_prefix.size() == globbed_uri.key.size())
        {
            buffer.emplace_back(globbed_uri.key);
            buffer_iter = buffer.begin();
            is_finished = true;
            return;
        }

        request.SetBucket(globbed_uri.bucket);
        request.SetPrefix(key_prefix);
        matcher = std::make_unique<re2::RE2>(makeRegexpPatternFromGlobs(globbed_uri.key));
        fillInternalBufferAssumeLocked();
    }

    String next()
    {
        std::lock_guard lock(mutex);
        return nextAssumeLocked();
    }

private:

    String nextAssumeLocked()
    {
        if (buffer_iter != buffer.end())
        {
            auto answer = *buffer_iter;
            ++buffer_iter;
            return answer;
        }

        if (is_finished)
            return {};

        fillInternalBufferAssumeLocked();

        return nextAssumeLocked();
    }

    void fillInternalBufferAssumeLocked()
    {
        buffer.clear();

        outcome = client.ListObjectsV2(request);
        if (!outcome.IsSuccess())
            throw Exception(ErrorCodes::S3_ERROR, "Could not list objects in bucket {} with prefix {}, S3 exception: {}, message: {}",
                            quoteString(request.GetBucket()), quoteString(request.GetPrefix()),
                            backQuote(outcome.GetError().GetExceptionName()), quoteString(outcome.GetError().GetMessage()));

        const auto & result_batch = outcome.GetResult().GetContents();

        buffer.reserve(result_batch.size());
        for (const auto & row : result_batch)
        {
            String key = row.GetKey();
            if (re2::RE2::FullMatch(key, *matcher))
                buffer.emplace_back(std::move(key));
        }
        /// Set iterator only after the whole batch is processed
        buffer_iter = buffer.begin();

        request.SetContinuationToken(outcome.GetResult().GetNextContinuationToken());

        /// It returns false when all objects were returned
        is_finished = !outcome.GetResult().GetIsTruncated();
    }

    std::mutex mutex;
    Strings buffer;
    Strings::iterator buffer_iter;
    Aws::S3::S3Client client;
    S3::URI globbed_uri;
    Aws::S3::Model::ListObjectsV2Request request;
    Aws::S3::Model::ListObjectsV2Outcome outcome;
    std::unique_ptr<re2::RE2> matcher;
    bool is_finished{false};
};

StorageS3Source::DisclosedGlobIterator::DisclosedGlobIterator(Aws::S3::S3Client & client_, const S3::URI & globbed_uri_)
    : pimpl(std::make_shared<StorageS3Source::DisclosedGlobIterator::Impl>(client_, globbed_uri_)) {}

String StorageS3Source::DisclosedGlobIterator::next()
{
    return pimpl->next();
}


Block StorageS3Source::getHeader(Block sample_block, bool with_path_column, bool with_file_column)
{
    if (with_path_column)
        sample_block.insert({DataTypeString().createColumn(), std::make_shared<DataTypeString>(), "_path"});
    if (with_file_column)
        sample_block.insert({DataTypeString().createColumn(), std::make_shared<DataTypeString>(), "_file"});

    return sample_block;
}

StorageS3Source::StorageS3Source(
    bool need_path,
    bool need_file,
    const String & format_,
    String name_,
    const Block & sample_block_,
    ContextPtr context_,
    const ColumnsDescription & columns_,
    UInt64 max_block_size_,
    UInt64 max_single_read_retries_,
    const String compression_hint_,
    const std::shared_ptr<Aws::S3::S3Client> & client_,
    const String & bucket_,
    std::shared_ptr<IteratorWrapper> file_iterator_)
    : SourceWithProgress(getHeader(sample_block_, need_path, need_file))
    , WithContext(context_)
    , name(std::move(name_))
    , bucket(bucket_)
    , format(format_)
    , columns_desc(columns_)
    , max_block_size(max_block_size_)
    , max_single_read_retries(max_single_read_retries_)
    , compression_hint(compression_hint_)
    , client(client_)
    , sample_block(sample_block_)
    , with_file_column(need_file)
    , with_path_column(need_path)
    , file_iterator(file_iterator_)
{
    initialize();
}


bool StorageS3Source::initialize()
{
    String current_key = (*file_iterator)();
    if (current_key.empty())
        return false;

    file_path = fs::path(bucket) / current_key;

    read_buf = wrapReadBufferWithCompressionMethod(
        std::make_unique<ReadBufferFromS3>(client, bucket, current_key, max_single_read_retries), chooseCompressionMethod(current_key, compression_hint));
    auto input_format = FormatFactory::instance().getInput(format, *read_buf, sample_block, getContext(), max_block_size);
    reader = std::make_shared<InputStreamFromInputFormat>(input_format);

    if (columns_desc.hasDefaults())
        reader = std::make_shared<AddingDefaultsBlockInputStream>(reader, columns_desc, getContext());

    initialized = false;
    return true;
}

String StorageS3Source::getName() const
{
    return name;
}

Chunk StorageS3Source::generate()
{
    if (!reader)
        return {};

    if (!initialized)
    {
        reader->readPrefix();
        initialized = true;
    }

    if (auto block = reader->read())
    {
        auto columns = block.getColumns();
        UInt64 num_rows = block.rows();

        if (with_path_column)
            columns.push_back(DataTypeString().createColumnConst(num_rows, file_path)->convertToFullColumnIfConst());
        if (with_file_column)
        {
            size_t last_slash_pos = file_path.find_last_of('/');
            columns.push_back(DataTypeString().createColumnConst(num_rows, file_path.substr(
                    last_slash_pos + 1))->convertToFullColumnIfConst());
        }

        return Chunk(std::move(columns), num_rows);
    }

    reader->readSuffix();
    reader.reset();
    read_buf.reset();

    if (!initialize())
        return {};

    return generate();
}


class StorageS3BlockOutputStream : public IBlockOutputStream
{
public:
    StorageS3BlockOutputStream(
        const String & format,
        const Block & sample_block_,
        ContextPtr context,
        const CompressionMethod compression_method,
        const std::shared_ptr<Aws::S3::S3Client> & client,
        const String & bucket,
        const String & key,
        size_t min_upload_part_size,
        size_t max_single_part_upload_size)
        : sample_block(sample_block_)
    {
        write_buf = wrapWriteBufferWithCompressionMethod(
            std::make_unique<WriteBufferFromS3>(client, bucket, key, min_upload_part_size, max_single_part_upload_size), compression_method, 3);
        writer = FormatFactory::instance().getOutputStreamParallelIfPossible(format, *write_buf, sample_block, context);
    }

    Block getHeader() const override
    {
        return sample_block;
    }

    void write(const Block & block) override
    {
        writer->write(block);
    }

    void writePrefix() override
    {
        writer->writePrefix();
    }

    void flush() override
    {
        writer->flush();
    }

    void writeSuffix() override
    {
        try
        {
            writer->writeSuffix();
            writer->flush();
            write_buf->finalize();
        }
        catch (...)
        {
            /// Stop ParallelFormattingOutputFormat correctly.
            writer.reset();
            throw;
        }
    }

private:
    Block sample_block;
    std::unique_ptr<WriteBuffer> write_buf;
    BlockOutputStreamPtr writer;
};


StorageS3::StorageS3(
    const S3::URI & uri_,
    const String & access_key_id_,
    const String & secret_access_key_,
    const StorageID & table_id_,
    const String & format_name_,
    UInt64 max_single_read_retries_,
    UInt64 min_upload_part_size_,
    UInt64 max_single_part_upload_size_,
    UInt64 max_connections_,
    const ColumnsDescription & columns_,
    const ConstraintsDescription & constraints_,
    const String & comment,
    ContextPtr context_,
    const String & compression_method_,
    bool distributed_processing_)
    : IStorage(table_id_)
    , client_auth{uri_, access_key_id_, secret_access_key_, max_connections_, {}, {}} /// Client and settings will be updated later
    , format_name(format_name_)
    , max_single_read_retries(max_single_read_retries_)
    , min_upload_part_size(min_upload_part_size_)
    , max_single_part_upload_size(max_single_part_upload_size_)
    , compression_method(compression_method_)
    , name(uri_.storage_name)
    , distributed_processing(distributed_processing_)
{
    context_->getGlobalContext()->getRemoteHostFilter().checkURL(uri_.uri);
    StorageInMemoryMetadata storage_metadata;
    storage_metadata.setColumns(columns_);
    storage_metadata.setConstraints(constraints_);
    storage_metadata.setComment(comment);
    setInMemoryMetadata(storage_metadata);
    updateClientAndAuthSettings(context_, client_auth);
}


Pipe StorageS3::read(
    const Names & column_names,
    const StorageMetadataPtr & metadata_snapshot,
    SelectQueryInfo & /*query_info*/,
    ContextPtr local_context,
    QueryProcessingStage::Enum /*processed_stage*/,
    size_t max_block_size,
    unsigned num_streams)
{
    updateClientAndAuthSettings(local_context, client_auth);

    Pipes pipes;
    bool need_path_column = false;
    bool need_file_column = false;
    for (const auto & column : column_names)
    {
        if (column == "_path")
            need_path_column = true;
        if (column == "_file")
            need_file_column = true;
    }

    std::shared_ptr<StorageS3Source::IteratorWrapper> iterator_wrapper{nullptr};
    if (distributed_processing)
    {
        iterator_wrapper = std::make_shared<StorageS3Source::IteratorWrapper>(
            [callback = local_context->getReadTaskCallback()]() -> String {
                return callback();
        });
    }
    else
    {
        /// Iterate through disclosed globs and make a source for each file
        auto glob_iterator = std::make_shared<StorageS3Source::DisclosedGlobIterator>(*client_auth.client, client_auth.uri);
        iterator_wrapper = std::make_shared<StorageS3Source::IteratorWrapper>([glob_iterator]()
        {
            return glob_iterator->next();
        });
    }

    for (size_t i = 0; i < num_streams; ++i)
    {
        pipes.emplace_back(std::make_shared<StorageS3Source>(
            need_path_column,
            need_file_column,
            format_name,
            getName(),
            metadata_snapshot->getSampleBlock(),
            local_context,
            metadata_snapshot->getColumns(),
            max_block_size,
            max_single_read_retries,
            compression_method,
            client_auth.client,
            client_auth.uri.bucket,
            iterator_wrapper));
    }
    auto pipe = Pipe::unitePipes(std::move(pipes));

    narrowPipe(pipe, num_streams);
    return pipe;
}

BlockOutputStreamPtr StorageS3::write(const ASTPtr & /*query*/, const StorageMetadataPtr & metadata_snapshot, ContextPtr local_context)
{
    updateClientAndAuthSettings(local_context, client_auth);
    return std::make_shared<StorageS3BlockOutputStream>(
        format_name,
        metadata_snapshot->getSampleBlock(),
        local_context,
        chooseCompressionMethod(client_auth.uri.key, compression_method),
        client_auth.client,
        client_auth.uri.bucket,
        client_auth.uri.key,
        min_upload_part_size,
        max_single_part_upload_size);
}

<<<<<<< HEAD

void StorageS3::truncate(const ASTPtr & /* query */, const StorageMetadataPtr &, ContextPtr local_context, TableExclusiveLockHolder &)
{
    updateClientAndAuthSettings(local_context, client_auth);

    Aws::S3::Model::ObjectIdentifier obj;
    obj.SetKey(client_auth.uri.key);

    Aws::S3::Model::Delete delkeys;
    delkeys.AddObjects(std::move(obj));

    Aws::S3::Model::DeleteObjectsRequest request;
    request.SetBucket(client_auth.uri.bucket);
    request.SetDelete(delkeys);

    auto response = client_auth.client->DeleteObjects(request);
    if (!response.IsSuccess())
    {
        const auto & err = response.GetError();
        throw Exception(std::to_string(static_cast<int>(err.GetErrorType())) + ": " + err.GetMessage(), ErrorCodes::S3_ERROR);
    }
}


void StorageS3::updateClientAndAuthSettings(ContextPtr ctx, StorageS3::ClientAuthentificaiton & upd)
=======
void StorageS3::updateClientAndAuthSettings(ContextPtr ctx, StorageS3::ClientAuthentication & upd)
>>>>>>> 011ed015
{
    auto settings = ctx->getStorageS3Settings().getSettings(upd.uri.uri.toString());
    if (upd.client && (!upd.access_key_id.empty() || settings == upd.auth_settings))
        return;

    Aws::Auth::AWSCredentials credentials(upd.access_key_id, upd.secret_access_key);
    HeaderCollection headers;
    if (upd.access_key_id.empty())
    {
        credentials = Aws::Auth::AWSCredentials(settings.access_key_id, settings.secret_access_key);
        headers = settings.headers;
    }

    S3::PocoHTTPClientConfiguration client_configuration = S3::ClientFactory::instance().createClientConfiguration(
        settings.region,
        ctx->getRemoteHostFilter(), ctx->getGlobalContext()->getSettingsRef().s3_max_redirects);

    client_configuration.endpointOverride = upd.uri.endpoint;
    client_configuration.maxConnections = upd.max_connections;

    upd.client = S3::ClientFactory::instance().create(
        client_configuration,
        upd.uri.is_virtual_hosted_style,
        credentials.GetAWSAccessKeyId(),
        credentials.GetAWSSecretKey(),
        settings.server_side_encryption_customer_key_base64,
        std::move(headers),
        settings.use_environment_credentials.value_or(ctx->getConfigRef().getBool("s3.use_environment_credentials", false)),
        settings.use_insecure_imds_request.value_or(ctx->getConfigRef().getBool("s3.use_insecure_imds_request", false)));

    upd.auth_settings = std::move(settings);
}

void registerStorageS3Impl(const String & name, StorageFactory & factory)
{
    factory.registerStorage(name, [](const StorageFactory::Arguments & args)
    {
        ASTs & engine_args = args.engine_args;

        if (engine_args.size() < 2 || engine_args.size() > 5)
            throw Exception(
                "Storage S3 requires 2 to 5 arguments: url, [access_key_id, secret_access_key], name of used format and [compression_method].",
                ErrorCodes::NUMBER_OF_ARGUMENTS_DOESNT_MATCH);

        for (auto & engine_arg : engine_args)
            engine_arg = evaluateConstantExpressionOrIdentifierAsLiteral(engine_arg, args.getLocalContext());

        String url = engine_args[0]->as<ASTLiteral &>().value.safeGet<String>();
        Poco::URI uri (url);
        S3::URI s3_uri (uri);

        String access_key_id;
        String secret_access_key;
        if (engine_args.size() >= 4)
        {
            access_key_id = engine_args[1]->as<ASTLiteral &>().value.safeGet<String>();
            secret_access_key = engine_args[2]->as<ASTLiteral &>().value.safeGet<String>();
        }

        UInt64 max_single_read_retries = args.getLocalContext()->getSettingsRef().s3_max_single_read_retries;
        UInt64 min_upload_part_size = args.getLocalContext()->getSettingsRef().s3_min_upload_part_size;
        UInt64 max_single_part_upload_size = args.getLocalContext()->getSettingsRef().s3_max_single_part_upload_size;
        UInt64 max_connections = args.getLocalContext()->getSettingsRef().s3_max_connections;

        String compression_method;
        String format_name;
        if (engine_args.size() == 3 || engine_args.size() == 5)
        {
            compression_method = engine_args.back()->as<ASTLiteral &>().value.safeGet<String>();
            format_name = engine_args[engine_args.size() - 2]->as<ASTLiteral &>().value.safeGet<String>();
        }
        else
        {
            compression_method = "auto";
            format_name = engine_args.back()->as<ASTLiteral &>().value.safeGet<String>();
        }

        return StorageS3::create(
            s3_uri,
            access_key_id,
            secret_access_key,
            args.table_id,
            format_name,
            max_single_read_retries,
            min_upload_part_size,
            max_single_part_upload_size,
            max_connections,
            args.columns,
            args.constraints,
            args.comment,
            args.getContext(),
            compression_method);
    },
    {
        .source_access_type = AccessType::S3,
    });
}

void registerStorageS3(StorageFactory & factory)
{
    return registerStorageS3Impl("S3", factory);
}

void registerStorageCOS(StorageFactory & factory)
{
    return registerStorageS3Impl("COSN", factory);
}

NamesAndTypesList StorageS3::getVirtuals() const
{
    return NamesAndTypesList{
        {"_path", std::make_shared<DataTypeString>()},
        {"_file", std::make_shared<DataTypeString>()}
    };
}

}

#endif<|MERGE_RESOLUTION|>--- conflicted
+++ resolved
@@ -436,8 +436,7 @@
         max_single_part_upload_size);
 }
 
-<<<<<<< HEAD
-
+  
 void StorageS3::truncate(const ASTPtr & /* query */, const StorageMetadataPtr &, ContextPtr local_context, TableExclusiveLockHolder &)
 {
     updateClientAndAuthSettings(local_context, client_auth);
@@ -461,10 +460,7 @@
 }
 
 
-void StorageS3::updateClientAndAuthSettings(ContextPtr ctx, StorageS3::ClientAuthentificaiton & upd)
-=======
 void StorageS3::updateClientAndAuthSettings(ContextPtr ctx, StorageS3::ClientAuthentication & upd)
->>>>>>> 011ed015
 {
     auto settings = ctx->getStorageS3Settings().getSettings(upd.uri.uri.toString());
     if (upd.client && (!upd.access_key_id.empty() || settings == upd.auth_settings))
