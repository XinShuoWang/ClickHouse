--- conflicted
+++ resolved
@@ -21,15 +21,9 @@
     const CompressionCodecPtr & default_codec_,
     const MergeTreeWriterSettings & settings_,
     const MergeTreeIndexGranularity & index_granularity_)
-<<<<<<< HEAD
-    : MergeTreeDataPartWriterOnDisk(disk_, part_path_,
-        storage_, columns_list_, indices_to_recalc_,
-        marks_file_extension_, default_codec_, settings_, index_granularity_)
-=======
-    : IMergeTreeDataPartWriter(data_part_, columns_list_,
+    : MergeTreeDataPartWriterOnDisk(data_part_, columns_list_,
            indices_to_recalc_, marks_file_extension_,
            default_codec_, settings_, index_granularity_)
->>>>>>> c7d9094a
 {
     const auto & columns = storage.getColumns();
     for (const auto & it : columns_list)
