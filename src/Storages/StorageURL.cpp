--- conflicted
+++ resolved
@@ -83,51 +83,7 @@
     setInMemoryMetadata(storage_metadata);
 }
 
-<<<<<<< HEAD
-=======
-ColumnsDescription IStorageURLBase::getTableStructureFromData(
-    const String & format,
-    const String & uri,
-    const String & compression_method,
-    const ReadWriteBufferFromHTTP::HTTPHeaderEntries & headers,
-    const std::optional<FormatSettings> & format_settings,
-    ContextPtr context)
-{
-    auto parsed_uri = Poco::URI(uri);
-    Poco::Net::HTTPBasicCredentials credentials;
-    std::string user_info = parsed_uri.getUserInfo();
-    if (!user_info.empty())
-    {
-        std::size_t n = user_info.find(':');
-        if (n != std::string::npos)
-        {
-            credentials.setUsername(user_info.substr(0, n));
-            credentials.setPassword(user_info.substr(n + 1));
-        }
-    }
-
-    auto read_buffer_creator = [&]()
-    {
-        return wrapReadBufferWithCompressionMethod(
-            std::make_unique<ReadWriteBufferFromHTTP>(
-                parsed_uri,
-                Poco::Net::HTTPRequest::HTTP_GET,
-                nullptr,
-                ConnectionTimeouts::getHTTPTimeouts(context),
-                credentials,
-                context->getSettingsRef().max_http_get_redirects,
-                DBMS_DEFAULT_BUFFER_SIZE,
-                context->getReadSettings(),
-                headers,
-                ReadWriteBufferFromHTTP::Range{},
-                context->getRemoteHostFilter()),
-            chooseCompressionMethod(parsed_uri.getPath(), compression_method));
-    };
-
-    return readSchemaFromFormat(format, format_settings, read_buffer_creator, context);
-}
-
->>>>>>> 3e216adc
+
 namespace
 {
     ReadWriteBufferFromHTTP::HTTPHeaderEntries getHeaders(
@@ -522,16 +478,17 @@
     }
     else
     {
+        auto parsed_uri = Poco::URI(uri);
+        setCredentials(credentials, parsed_uri);
         read_buffer_creator = [&]()
         {
-            auto parsed_uri = Poco::URI(uri);
             return wrapReadBufferWithCompressionMethod(
                 std::make_unique<ReadWriteBufferFromHTTP>(
                     parsed_uri,
                     Poco::Net::HTTPRequest::HTTP_GET,
                     nullptr,
                     ConnectionTimeouts::getHTTPTimeouts(context),
-                    Poco::Net::HTTPBasicCredentials{},
+                    credentials,
                     context->getSettingsRef().max_http_get_redirects,
                     DBMS_DEFAULT_BUFFER_SIZE,
                     context->getReadSettings(),
