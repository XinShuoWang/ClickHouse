--- conflicted
+++ resolved
@@ -132,12 +132,8 @@
         const String & version_id,
         const String & url_host_and_port,
         std::shared_ptr<IIterator> file_iterator_,
-<<<<<<< HEAD
-        size_t download_thread_num,
+        size_t max_parsing_threads,
         bool need_only_count_,
-=======
-        size_t max_parsing_threads,
->>>>>>> bea651e8
         std::optional<SelectQueryInfo> query_info);
 
     ~StorageS3Source() override;
@@ -227,12 +223,8 @@
 
     NamesAndTypesList requested_virtual_columns;
     std::shared_ptr<IIterator> file_iterator;
-<<<<<<< HEAD
-    size_t download_thread_num = 1;
+    size_t max_parsing_threads = 1;
     bool need_only_count;
-=======
-    size_t max_parsing_threads = 1;
->>>>>>> bea651e8
 
     Poco::Logger * log = &Poco::Logger::get("StorageS3Source");
 
