#pragma once

#include <Common/config.h>

#if USE_AWS_S3

#include <Storages/IStorage.h>
#include <Storages/StorageS3Settings.h>
#include <Poco/URI.h>
#include <common/logger_useful.h>
#include <ext/shared_ptr_helper.h>

namespace Aws::S3
{
    class S3Client;
}

namespace DB
{

/**
 * This class represents table engine for external S3 urls.
 * It sends HTTP GET to server when select is called and
 * HTTP PUT when insert is called.
 */
class StorageS3 : public ext::shared_ptr_helper<StorageS3>, public IStorage
{
public:
    StorageS3(const S3::URI & uri,
        const String & access_key_id,
        const String & secret_access_key,
        const StorageID & table_id_,
        const String & format_name_,
        UInt64 min_upload_part_size_,
        UInt64 max_single_part_upload_size_,
        UInt64 max_connections_,
        const ColumnsDescription & columns_,
        const ConstraintsDescription & constraints_,
        const Context & context_,
        const String & compression_method_ = "");

    String getName() const override
    {
        return name;
    }

    Pipe read(
        const Names & column_names,
        const StorageMetadataPtr & /*metadata_snapshot*/,
        SelectQueryInfo & query_info,
        const Context & context,
        QueryProcessingStage::Enum processed_stage,
        size_t max_block_size,
        unsigned num_streams) override;

    BlockOutputStreamPtr write(const ASTPtr & query, const StorageMetadataPtr & /*metadata_snapshot*/, const Context & context) override;

    NamesAndTypesList getVirtuals() const override;

private:
    const S3::URI uri;
    const String access_key_id;
    const String secret_access_key;
    const UInt64 max_connections;
    const Context & global_context;

    String format_name;
    size_t min_upload_part_size;
    size_t max_single_part_upload_size;
    String compression_method;
    std::shared_ptr<Aws::S3::S3Client> client;
    String name;
<<<<<<< HEAD
    size_t max_read_threads;
    size_t max_read_buffer_size;
=======
    S3AuthSettings auth_settings;

    void updateAuthSettings(const Context & context);
>>>>>>> 92f57fd6
};

}

#endif<|MERGE_RESOLUTION|>--- conflicted
+++ resolved
@@ -70,14 +70,11 @@
     String compression_method;
     std::shared_ptr<Aws::S3::S3Client> client;
     String name;
-<<<<<<< HEAD
     size_t max_read_threads;
     size_t max_read_buffer_size;
-=======
+
     S3AuthSettings auth_settings;
-
     void updateAuthSettings(const Context & context);
->>>>>>> 92f57fd6
 };
 
 }
