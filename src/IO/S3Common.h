#pragma once

<<<<<<< HEAD
#include <Common/config.h>
#include <Storages/HeaderCollection.h>
#include <IO/S3/PocoHTTPClient.h>

#include <string>
#include <optional>
=======
#include "config.h"
>>>>>>> 191158f9

#if USE_AWS_S3

#include <base/types.h>
#include <aws/core/Aws.h>
#include <aws/core/client/ClientConfiguration.h>
#include <aws/s3/S3Errors.h>
#include <Poco/URI.h>

#include <Common/Exception.h>

namespace Aws::S3
{
    class S3Client;
}


namespace DB
{
namespace ErrorCodes
{
    extern const int S3_ERROR;
}

class RemoteHostFilter;

class S3Exception : public Exception
{
public:

    // Format message with fmt::format, like the logging functions.
    template <typename... Args>
    S3Exception(Aws::S3::S3Errors code_, fmt::format_string<Args...> fmt, Args &&... args)
        : Exception(fmt::format(fmt, std::forward<Args>(args)...), ErrorCodes::S3_ERROR)
        , code(code_)
    {
    }

    S3Exception(const std::string & msg, Aws::S3::S3Errors code_)
        : Exception(msg, ErrorCodes::S3_ERROR)
        , code(code_)
    {}

    Aws::S3::S3Errors getS3ErrorCode() const
    {
        return code;
    }

    bool isRetryableError() const;

private:
    Aws::S3::S3Errors code;
};
}


namespace DB::S3
{

class ClientFactory
{
public:
    ~ClientFactory();

    static ClientFactory & instance();

    std::unique_ptr<Aws::S3::S3Client> create(
        const PocoHTTPClientConfiguration & cfg,
        bool is_virtual_hosted_style,
        const String & access_key_id,
        const String & secret_access_key,
        const String & server_side_encryption_customer_key_base64,
        HeaderCollection headers,
        bool use_environment_credentials,
        bool use_insecure_imds_request);

    PocoHTTPClientConfiguration createClientConfiguration(
        const String & force_region,
        const RemoteHostFilter & remote_host_filter,
        unsigned int s3_max_redirects,
        bool enable_s3_requests_logging,
        bool for_disk_s3);

private:
    ClientFactory();

    Aws::SDKOptions aws_options;
    std::atomic<bool> s3_requests_logging_enabled;
};

/**
 * Represents S3 URI.
 *
 * The following patterns are allowed:
 * s3://bucket/key
 * http(s)://endpoint/bucket/key
 */
struct URI
{
    Poco::URI uri;
    // Custom endpoint if URI scheme is not S3.
    String endpoint;
    String bucket;
    String key;
    String version_id;
    String storage_name;

    bool is_virtual_hosted_style;

    explicit URI(const Poco::URI & uri_);
    explicit URI(const std::string & uri_) : URI(Poco::URI(uri_)) {}

    static void validateBucket(const String & bucket, const Poco::URI & uri);
};

struct ObjectInfo
{
    size_t size = 0;
    time_t last_modification_time = 0;
};

S3::ObjectInfo getObjectInfo(std::shared_ptr<const Aws::S3::S3Client> client_ptr, const String & bucket, const String & key, const String & version_id, bool throw_on_error, bool for_disk_s3);

size_t getObjectSize(std::shared_ptr<const Aws::S3::S3Client> client_ptr, const String & bucket, const String & key, const String & version_id, bool throw_on_error, bool for_disk_s3);

}
#endif

namespace Poco::Util
{
class AbstractConfiguration;
};

namespace DB::S3
{

struct AuthSettings
{
    static AuthSettings loadFromConfig(const std::string & config_elem, const Poco::Util::AbstractConfiguration & config);

    std::string access_key_id;
    std::string secret_access_key;
    std::string region;
    std::string server_side_encryption_customer_key_base64;

    HeaderCollection headers;

    std::optional<bool> use_environment_credentials;
    std::optional<bool> use_insecure_imds_request;

    bool operator==(const AuthSettings & other) const = default;

    void updateFrom(const AuthSettings & from);
};

}<|MERGE_RESOLUTION|>--- conflicted
+++ resolved
@@ -1,15 +1,12 @@
 #pragma once
 
-<<<<<<< HEAD
-#include <Common/config.h>
 #include <Storages/HeaderCollection.h>
 #include <IO/S3/PocoHTTPClient.h>
 
 #include <string>
 #include <optional>
-=======
+
 #include "config.h"
->>>>>>> 191158f9
 
 #if USE_AWS_S3
 
