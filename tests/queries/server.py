import os
import random
import socket
import subprocess
import sys
import threading
import time


class ServerThread(threading.Thread):
    DEFAULT_RETRIES = 3
    DEFAULT_SERVER_DELAY = 0.5  # seconds
    DEFAULT_CONNECTION_TIMEOUT = 1.0  # seconds

    def __init__(self, bin_prefix, tmp_dir):
        self._bin = bin_prefix + '-server'
        self._lock = threading.Lock()
        threading.Thread.__init__(self)
        self._lock.acquire()

        self.tmp_dir = tmp_dir
        self.log_dir = os.path.join(tmp_dir, 'log')
        self.etc_dir = os.path.join(tmp_dir, 'etc')
        self.server_config = os.path.join(self.etc_dir, 'server-config.xml')
        self.users_config = os.path.join(self.etc_dir, 'users.xml')
        self.dicts_config = os.path.join(self.etc_dir, 'dictionaries.xml')
        self.client_config = os.path.join(self.etc_dir, 'client-config.xml')

        os.makedirs(self.log_dir)
        os.makedirs(self.etc_dir)

    def _choose_ports_and_args(self):
        port_base = random.SystemRandom().randrange(10000, 60000)
        self.tcp_port = port_base + 1
        self.http_port = port_base + 2
        self.inter_port = port_base + 3
        self.tcps_port = port_base + 4
        self.https_port = port_base + 5
        self.odbc_port = port_base + 6
        self.proxy_port = port_base + 7
        self.postgresql_port = port_base + 8

        self._args = [
            '--config-file={config_path}'.format(config_path=self.server_config),
            '--',
            '--tcp_port={tcp_port}'.format(tcp_port=self.tcp_port),
            '--http_port={http_port}'.format(http_port=self.http_port),
            '--interserver_http_port={inter_port}'.format(inter_port=self.inter_port),
            '--tcp_with_proxy_port={proxy_port}'.format(proxy_port=self.proxy_port),
            '--postgresql_port={psql_port}'.format(psql_port=self.postgresql_port),
            # TODO: SSL certificate is not specified '--tcp_port_secure={tcps_port}'.format(tcps_port=self.tcps_port),
        ]

        with open(self.server_config, 'w') as f:
            f.write(ServerThread.DEFAULT_SERVER_CONFIG.format(
                tmp_dir=self.tmp_dir, log_dir=self.log_dir, tcp_port=self.tcp_port))

        with open(self.users_config, 'w') as f:
            f.write(ServerThread.DEFAULT_USERS_CONFIG)

        with open(self.dicts_config, 'w') as f:
            f.write(ServerThread.DEFAULT_DICTIONARIES_CONFIG.format(tcp_port=self.tcp_port))

        with open(self.client_config, 'w') as f:
            f.write(ServerThread.DEFAULT_CLIENT_CONFIG)

    def run(self):
        retries = ServerThread.DEFAULT_RETRIES

        while retries:
            self._choose_ports_and_args()
            print('Start clickhouse-server with args:', self._args)
            self._proc = subprocess.Popen([self._bin] + self._args, shell=False, stdout=subprocess.PIPE, stderr=subprocess.PIPE)

            while self._proc.poll() is None:
                try:
                    time.sleep(ServerThread.DEFAULT_SERVER_DELAY)
                    s = socket.create_connection(('localhost', self.tcp_port), ServerThread.DEFAULT_CONNECTION_TIMEOUT)
                    s.sendall(b'G')  # trigger expected "bad" HELLO response
                    s.recv(1024)  # FIXME: read whole buffered response
                    s.shutdown(socket.SHUT_RDWR)
                    s.close()
                except Exception:
                    # Failed to connect to server - try again
                    continue
                else:
                    break

            # If process has died then try to fetch output before releasing lock
            if self._proc.returncode is not None:
                stdout, stderr = self._proc.communicate()
                print(stdout.decode('utf-8'), file=sys.stderr)
                print(stderr.decode('utf-8'), file=sys.stderr)

            if self._proc.returncode == 70:  # Address already in use
                retries -= 1
                continue

            break

        self._lock.release()

        if not retries:
            print('Failed to start server', file=sys.stderr)
            return

        while self._proc.returncode is None:
            self._proc.communicate()

    def wait(self):
        self._lock.acquire()
        if self._proc.returncode is not None:
            self.join()
        self._lock.release()
        return self._proc.returncode

    def stop(self):
        if self._proc.returncode is None:
            self._proc.terminate()
        self.join()
        print('Stopped clickhouse-server')


ServerThread.DEFAULT_SERVER_CONFIG = \
"""\
<?xml version="1.0"?>
<yandex>
    <logger>
        <level>trace</level>
        <log>{log_dir}/server/stdout.txt</log>
        <errorlog>{log_dir}/server/stderr.txt</errorlog>
        <size>never</size>
        <count>1</count>
    </logger>

    <listen_host>::</listen_host>

    <path>{tmp_dir}/data/</path>
    <tmp_path>{tmp_dir}/tmp/</tmp_path>
    <access_control_path>{tmp_dir}/data/access/</access_control_path>
    <users_config>users.xml</users_config>
    <dictionaries_config>dictionaries.xml</dictionaries_config>
    <mark_cache_size>5368709120</mark_cache_size>

    <keep_alive_timeout>3</keep_alive_timeout>
    <timezone>Europe/Moscow</timezone>

    <macros>
        <test>Hello, world!</test>
        <shard>s1</shard>
        <replica>r1</replica>
    </macros>

    <graphite_rollup>
        <version_column_name>Version</version_column_name>
        <pattern>
            <regexp>sum</regexp>
            <function>sum</function>
            <retention>
                <age>0</age>
                <precision>600</precision>
            </retention>
            <retention>
                <age>172800</age> <!-- 2 days -->
                <precision>6000</precision>
            </retention>
        </pattern>
        <default>
            <function>max</function>
            <retention>
                <age>0</age>
                <precision>600</precision>
            </retention>
            <retention>
                <age>172800</age>
                <precision>6000</precision>
            </retention>
        </default>
    </graphite_rollup>

    <query_masking_rules>
        <rule>
            <regexp>TOPSECRET.TOPSECRET</regexp>
            <replace>[hidden]</replace>
        </rule>
    </query_masking_rules>

    <remote_servers>
        <test_shard_localhost>
            <shard>
                <replica>
                    <host>localhost</host>
                    <port>{tcp_port}</port>
                </replica>
            </shard>
        </test_shard_localhost>

        <test_cluster_two_shards_localhost>
            <shard>
                <replica>
                    <host>localhost</host>
                    <port>{tcp_port}</port>
                </replica>
            </shard>
            <shard>
                <replica>
                    <host>localhost</host>
                    <port>{tcp_port}</port>
                </replica>
            </shard>
        </test_cluster_two_shards_localhost>

        <test_cluster_two_shards>
            <shard>
                <replica>
                    <host>127.0.0.1</host>
                    <port>{tcp_port}</port>
                </replica>
            </shard>
            <shard>
                <replica>
                    <host>127.0.0.2</host>
                    <port>{tcp_port}</port>
                </replica>
            </shard>
        </test_cluster_two_shards>

        <test_unavailable_shard>
            <shard>
                <replica>
                    <host>localhost</host>
                    <port>{tcp_port}</port>
                </replica>
            </shard>
            <shard>
                <replica>
                    <host>localhost</host>
                    <port>1</port>
                </replica>
            </shard>
        </test_unavailable_shard>

        <test_cluster_two_shards_different_databases>
             <shard>
                 <replica>
                     <default_database>shard_0</default_database>
                     <host>localhost</host>
                     <port>{tcp_port}</port>
                 </replica>
             </shard>
             <shard>
                 <replica>
                     <default_database>shard_1</default_database>
                     <host>localhost</host>
                     <port>{tcp_port}</port>
                 </replica>
             </shard>
         </test_cluster_two_shards_different_databases>

         <test_cluster_two_shards_internal_replication>
            <shard>
                <internal_replication>true</internal_replication>
                <replica>
                    <host>127.0.0.1</host>
                    <port>{tcp_port}</port>
                </replica>
            </shard>
            <shard>
                <internal_replication>true</internal_replication>
                <replica>
                    <host>127.0.0.2</host>
                    <port>{tcp_port}</port>
                </replica>
            </shard>
        </test_cluster_two_shards_internal_replication>

        <test_cluster_with_incorrect_pw>
             <shard>
                 <internal_replication>true</internal_replication>
                 <replica>
                     <host>127.0.0.1</host>
                     <port>{tcp_port}</port>
                     <!-- password is incorrect -->
                     <password>foo</password>
                 </replica>
                 <replica>
                     <host>127.0.0.2</host>
                     <port>{tcp_port}</port>
                     <!-- password is incorrect -->
                     <password>foo</password>
                 </replica>
             </shard>
         </test_cluster_with_incorrect_pw>

<<<<<<< HEAD
         <test_cluster_one_shard_two_replicas>
           <shard>
               <replica>
                   <host>127.0.0.1</host>
                   <port>{tcp_port}</port>
               </replica>
               <replica>
                   <host>127.0.0.2</host>
                   <port>{tcp_port}</port>
               </replica>
           </shard>
        </test_cluster_one_shard_two_replicas>
=======
         <test_cluster_two_replicas_different_databases>
             <shard>
                 <replica>
                     <default_database>shard_0</default_database>
                     <host>localhost</host>
                     <port>{tcp_port}</port>
                 </replica>
                 <replica>
                     <default_database>shard_1</default_database>
                     <host>localhost</host>
                     <port>{tcp_port}</port>
                 </replica>
             </shard>
         </test_cluster_two_replicas_different_databases>
>>>>>>> 71f1a101
    </remote_servers>

    <storage_configuration>
        <disks>
            <disk_memory>
                <type>memory</type>
            </disk_memory>
        </disks>
    </storage_configuration>

    <zookeeper>
        <implementation>testkeeper</implementation>
    </zookeeper>

    <distributed_ddl>
        <path>/clickhouse/task_queue/ddl</path>
    </distributed_ddl>

    <part_log>
        <database>system</database>
        <table>part_log</table>
    </part_log>

    <query_log>
        <database>system</database>
        <table>query_log</table>
    </query_log>

    <query_thread_log>
        <database>system</database>
        <table>query_thread_log</table>
    </query_thread_log>

    <text_log>
        <database>system</database>
        <table>text_log</table>
    </text_log>

    <trace_log>
        <database>system</database>
        <table>trace_log</table>
    </trace_log>
</yandex>
"""


ServerThread.DEFAULT_USERS_CONFIG = \
"""\
<?xml version="1.0"?>
<yandex>
    <profiles>
        <default>
            <max_memory_usage>10000000000</max_memory_usage>
            <use_uncompressed_cache>0</use_uncompressed_cache>
            <load_balancing>random</load_balancing>
        </default>

        <readonly>
            <readonly>1</readonly>
        </readonly>
    </profiles>

    <users>
        <default>
            <password></password>
            <networks replace="replace">
                <ip>::/0</ip>
            </networks>

            <profile>default</profile>

            <quota>default</quota>

            <access_management>1</access_management>
        </default>

        <readonly>
            <password></password>
            <networks replace="replace">
                <ip>::1</ip>
                <ip>127.0.0.1</ip>
            </networks>

            <profile>readonly</profile>

            <quota>default</quota>
        </readonly>
    </users>

    <quotas>
        <default>
            <interval>
                <duration>3600</duration>
                <queries>0</queries>
                <errors>0</errors>
                <result_rows>0</result_rows>
                <read_rows>0</read_rows>
                <execution_time>0</execution_time>
            </interval>
        </default>
    </quotas>
</yandex>
"""


ServerThread.DEFAULT_DICTIONARIES_CONFIG = \
"""\
<yandex>
    <dictionary>
        <name>flat_ints</name>
        <source>
            <clickhouse>
                <host>localhost</host>
                <port>{tcp_port}</port>
                <user>default</user>
                <password></password>
                <db>system</db>
                <table>ints</table>
            </clickhouse>
        </source>
        <lifetime>0</lifetime>
        <layout>
            <flat/>
        </layout>
        <structure>
            <id>
                <name>key</name>
            </id>
            <attribute>
                <name>i8</name>
                <type>Int8</type>
                <null_value>0</null_value>
            </attribute>
            <attribute>
                <name>i16</name>
                <type>Int16</type>
                <null_value>0</null_value>
            </attribute>
            <attribute>
                <name>i32</name>
                <type>Int32</type>
                <null_value>0</null_value>
            </attribute>
            <attribute>
                <name>i64</name>
                <type>Int64</type>
                <null_value>0</null_value>
            </attribute>
            <attribute>
                <name>u8</name>
                <type>UInt8</type>
                <null_value>0</null_value>
            </attribute>
            <attribute>
                <name>u16</name>
                <type>UInt16</type>
                <null_value>0</null_value>
            </attribute>
            <attribute>
                <name>u32</name>
                <type>UInt32</type>
                <null_value>0</null_value>
            </attribute>
            <attribute>
                <name>u64</name>
                <type>UInt64</type>
                <null_value>0</null_value>
            </attribute>
        </structure>
    </dictionary>

    <dictionary>
        <name>hashed_ints</name>
        <source>
            <clickhouse>
                <host>localhost</host>
                <port>{tcp_port}</port>
                <user>default</user>
                <password></password>
                <db>system</db>
                <table>ints</table>
            </clickhouse>
        </source>
        <lifetime>0</lifetime>
        <layout>
            <hashed/>
        </layout>
        <structure>
            <id>
                <name>key</name>
            </id>
            <attribute>
                <name>i8</name>
                <type>Int8</type>
                <null_value>0</null_value>
            </attribute>
            <attribute>
                <name>i16</name>
                <type>Int16</type>
                <null_value>0</null_value>
            </attribute>
            <attribute>
                <name>i32</name>
                <type>Int32</type>
                <null_value>0</null_value>
            </attribute>
            <attribute>
                <name>i64</name>
                <type>Int64</type>
                <null_value>0</null_value>
            </attribute>
            <attribute>
                <name>u8</name>
                <type>UInt8</type>
                <null_value>0</null_value>
            </attribute>
            <attribute>
                <name>u16</name>
                <type>UInt16</type>
                <null_value>0</null_value>
            </attribute>
            <attribute>
                <name>u32</name>
                <type>UInt32</type>
                <null_value>0</null_value>
            </attribute>
            <attribute>
                <name>u64</name>
                <type>UInt64</type>
                <null_value>0</null_value>
            </attribute>
        </structure>
    </dictionary>

    <dictionary>
        <name>hashed_sparse_ints</name>
        <source>
            <clickhouse>
                <host>localhost</host>
                <port>{tcp_port}</port>
                <user>default</user>
                <password></password>
                <db>system</db>
                <table>ints</table>
            </clickhouse>
        </source>
        <lifetime>0</lifetime>
        <layout>
            <sparse_hashed/>
        </layout>
        <structure>
            <id>
                <name>key</name>
            </id>
            <attribute>
                <name>i8</name>
                <type>Int8</type>
                <null_value>0</null_value>
            </attribute>
            <attribute>
                <name>i16</name>
                <type>Int16</type>
                <null_value>0</null_value>
            </attribute>
            <attribute>
                <name>i32</name>
                <type>Int32</type>
                <null_value>0</null_value>
            </attribute>
            <attribute>
                <name>i64</name>
                <type>Int64</type>
                <null_value>0</null_value>
            </attribute>
            <attribute>
                <name>u8</name>
                <type>UInt8</type>
                <null_value>0</null_value>
            </attribute>
            <attribute>
                <name>u16</name>
                <type>UInt16</type>
                <null_value>0</null_value>
            </attribute>
            <attribute>
                <name>u32</name>
                <type>UInt32</type>
                <null_value>0</null_value>
            </attribute>
            <attribute>
                <name>u64</name>
                <type>UInt64</type>
                <null_value>0</null_value>
            </attribute>
        </structure>
    </dictionary>

    <dictionary>
        <name>cache_ints</name>
        <source>
            <clickhouse>
                <host>localhost</host>
                <port>{tcp_port}</port>
                <user>default</user>
                <password></password>
                <db>system</db>
                <table>ints</table>
            </clickhouse>
        </source>
        <lifetime>0</lifetime>
        <layout>
            <cache><size_in_cells>1000</size_in_cells></cache>
        </layout>
        <structure>
            <id>
                <name>key</name>
            </id>
            <attribute>
                <name>i8</name>
                <type>Int8</type>
                <null_value>0</null_value>
            </attribute>
            <attribute>
                <name>i16</name>
                <type>Int16</type>
                <null_value>0</null_value>
            </attribute>
            <attribute>
                <name>i32</name>
                <type>Int32</type>
                <null_value>0</null_value>
            </attribute>
            <attribute>
                <name>i64</name>
                <type>Int64</type>
                <null_value>0</null_value>
            </attribute>
            <attribute>
                <name>u8</name>
                <type>UInt8</type>
                <null_value>0</null_value>
            </attribute>
            <attribute>
                <name>u16</name>
                <type>UInt16</type>
                <null_value>0</null_value>
            </attribute>
            <attribute>
                <name>u32</name>
                <type>UInt32</type>
                <null_value>0</null_value>
            </attribute>
            <attribute>
                <name>u64</name>
                <type>UInt64</type>
                <null_value>0</null_value>
            </attribute>
        </structure>
    </dictionary>

    <dictionary>
        <name>complex_hashed_ints</name>
        <source>
            <clickhouse>
                <host>localhost</host>
                <port>{tcp_port}</port>
                <user>default</user>
                <password></password>
                <db>system</db>
                <table>ints</table>
            </clickhouse>
        </source>
        <lifetime>0</lifetime>
        <layout>
            <complex_key_hashed/>
        </layout>
        <structure>
            <key>
                <attribute>
                    <name>key</name>
                    <type>UInt64</type>
                </attribute>
            </key>
            <attribute>
                <name>i8</name>
                <type>Int8</type>
                <null_value>0</null_value>
            </attribute>
            <attribute>
                <name>i16</name>
                <type>Int16</type>
                <null_value>0</null_value>
            </attribute>
            <attribute>
                <name>i32</name>
                <type>Int32</type>
                <null_value>0</null_value>
            </attribute>
            <attribute>
                <name>i64</name>
                <type>Int64</type>
                <null_value>0</null_value>
            </attribute>
            <attribute>
                <name>u8</name>
                <type>UInt8</type>
                <null_value>0</null_value>
            </attribute>
            <attribute>
                <name>u16</name>
                <type>UInt16</type>
                <null_value>0</null_value>
            </attribute>
            <attribute>
                <name>u32</name>
                <type>UInt32</type>
                <null_value>0</null_value>
            </attribute>
            <attribute>
                <name>u64</name>
                <type>UInt64</type>
                <null_value>0</null_value>
            </attribute>
        </structure>
    </dictionary>

    <dictionary>
        <name>complex_cache_ints</name>
        <source>
            <clickhouse>
                <host>localhost</host>
                <port>{tcp_port}</port>
                <user>default</user>
                <password></password>
                <db>system</db>
                <table>ints</table>
            </clickhouse>
        </source>
        <lifetime>0</lifetime>
        <layout>
            <complex_key_cache><size_in_cells>1000</size_in_cells></complex_key_cache>
        </layout>
        <structure>
            <key>
                <attribute>
                    <name>key</name>
                    <type>UInt64</type>
                </attribute>
            </key>
            <attribute>
                <name>i8</name>
                <type>Int8</type>
                <null_value>0</null_value>
            </attribute>
            <attribute>
                <name>i16</name>
                <type>Int16</type>
                <null_value>0</null_value>
            </attribute>
            <attribute>
                <name>i32</name>
                <type>Int32</type>
                <null_value>0</null_value>
            </attribute>
            <attribute>
                <name>i64</name>
                <type>Int64</type>
                <null_value>0</null_value>
            </attribute>
            <attribute>
                <name>u8</name>
                <type>UInt8</type>
                <null_value>0</null_value>
            </attribute>
            <attribute>
                <name>u16</name>
                <type>UInt16</type>
                <null_value>0</null_value>
            </attribute>
            <attribute>
                <name>u32</name>
                <type>UInt32</type>
                <null_value>0</null_value>
            </attribute>
            <attribute>
                <name>u64</name>
                <type>UInt64</type>
                <null_value>0</null_value>
            </attribute>
        </structure>
    </dictionary>

    <dictionary>
        <name>flat_strings</name>
        <source>
            <clickhouse>
                <host>localhost</host>
                <port>{tcp_port}</port>
                <user>default</user>
                <password></password>
                <db>system</db>
                <table>strings</table>
            </clickhouse>
        </source>
        <lifetime>0</lifetime>
        <layout>
            <flat/>
        </layout>
        <structure>
            <id>
                <name>key</name>
            </id>
            <attribute>
                <name>str</name>
                <type>String</type>
                <null_value></null_value>
            </attribute>
        </structure>
    </dictionary>

    <dictionary>
        <name>hashed_strings</name>
        <source>
            <clickhouse>
                <host>localhost</host>
                <port>{tcp_port}</port>
                <user>default</user>
                <password></password>
                <db>system</db>
                <table>strings</table>
            </clickhouse>
        </source>
        <lifetime>0</lifetime>
        <layout>
            <hashed/>
        </layout>
        <structure>
            <id>
                <name>key</name>
            </id>
            <attribute>
                <name>str</name>
                <type>String</type>
                <null_value></null_value>
            </attribute>
        </structure>
    </dictionary>

    <dictionary>
        <name>cache_strings</name>
        <source>
            <clickhouse>
                <host>localhost</host>
                <port>{tcp_port}</port>
                <user>default</user>
                <password></password>
                <db>system</db>
                <table>strings</table>
            </clickhouse>
        </source>
        <lifetime>0</lifetime>
        <layout>
            <cache><size_in_cells>1000</size_in_cells></cache>
        </layout>
        <structure>
            <id>
                <name>key</name>
            </id>
            <attribute>
                <name>str</name>
                <type>String</type>
                <null_value></null_value>
            </attribute>
        </structure>
    </dictionary>

    <dictionary>
        <name>complex_hashed_strings</name>
        <source>
            <clickhouse>
                <host>localhost</host>
                <port>{tcp_port}</port>
                <user>default</user>
                <password></password>
                <db>system</db>
                <table>strings</table>
            </clickhouse>
        </source>
        <lifetime>0</lifetime>
        <layout>
            <complex_key_hashed/>
        </layout>
        <structure>
            <key>
                <attribute>
                    <name>key</name>
                    <type>UInt64</type>
                </attribute>
            </key>
            <attribute>
                <name>str</name>
                <type>String</type>
                <null_value></null_value>
            </attribute>
        </structure>
    </dictionary>

    <dictionary>
        <name>complex_cache_strings</name>
        <source>
            <clickhouse>
                <host>localhost</host>
                <port>{tcp_port}</port>
                <user>default</user>
                <password></password>
                <db>system</db>
                <table>strings</table>
            </clickhouse>
        </source>
        <lifetime>0</lifetime>
        <layout>
            <complex_key_cache><size_in_cells>1000</size_in_cells></complex_key_cache>
        </layout>
        <structure>
            <key>
                <attribute>
                    <name>key</name>
                    <type>UInt64</type>
                </attribute>
            </key>
            <attribute>
                <name>str</name>
                <type>String</type>
                <null_value></null_value>
            </attribute>
        </structure>
    </dictionary>

    <dictionary>
        <name>flat_decimals</name>
        <source>
            <clickhouse>
                <host>localhost</host>
                <port>{tcp_port}</port>
                <user>default</user>
                <password></password>
                <db>system</db>
                <table>decimals</table>
            </clickhouse>
        </source>
        <lifetime>0</lifetime>
        <layout>
            <flat/>
        </layout>
        <structure>
            <id>
                <name>key</name>
            </id>
            <attribute>
                <name>d32</name>
                <type>Decimal32(4)</type>
                <null_value>0</null_value>
            </attribute>
            <attribute>
                <name>d64</name>
                <type>Decimal64(6)</type>
                <null_value>0</null_value>
            </attribute>
            <attribute>
                <name>d128</name>
                <type>Decimal128(1)</type>
                <null_value>0</null_value>
            </attribute>
        </structure>
    </dictionary>

    <dictionary>
        <name>hashed_decimals</name>
        <source>
            <clickhouse>
                <host>localhost</host>
                <port>{tcp_port}</port>
                <user>default</user>
                <password></password>
                <db>system</db>
                <table>decimals</table>
            </clickhouse>
        </source>
        <lifetime>0</lifetime>
        <layout>
            <hashed/>
        </layout>
        <structure>
            <id>
                <name>key</name>
            </id>
            <attribute>
                <name>d32</name>
                <type>Decimal32(4)</type>
                <null_value>0</null_value>
            </attribute>
            <attribute>
                <name>d64</name>
                <type>Decimal64(6)</type>
                <null_value>0</null_value>
            </attribute>
            <attribute>
                <name>d128</name>
                <type>Decimal128(1)</type>
                <null_value>0</null_value>
            </attribute>
        </structure>
    </dictionary>

    <dictionary>
        <name>cache_decimals</name>
        <source>
            <clickhouse>
                <host>localhost</host>
                <port>{tcp_port}</port>
                <user>default</user>
                <password></password>
                <db>system</db>
                <table>decimals</table>
            </clickhouse>
        </source>
        <lifetime>0</lifetime>
        <layout>
            <cache><size_in_cells>1000</size_in_cells></cache>
        </layout>
        <structure>
            <id>
                <name>key</name>
            </id>
            <attribute>
                <name>d32</name>
                <type>Decimal32(4)</type>
                <null_value>0</null_value>
            </attribute>
            <attribute>
                <name>d64</name>
                <type>Decimal64(6)</type>
                <null_value>0</null_value>
            </attribute>
            <attribute>
                <name>d128</name>
                <type>Decimal128(1)</type>
                <null_value>0</null_value>
            </attribute>
        </structure>
    </dictionary>

    <dictionary>
        <name>complex_hashed_decimals</name>
        <source>
            <clickhouse>
                <host>localhost</host>
                <port>{tcp_port}</port>
                <user>default</user>
                <password></password>
                <db>system</db>
                <table>decimals</table>
            </clickhouse>
        </source>
        <lifetime>0</lifetime>
        <layout>
            <complex_key_hashed/>
        </layout>
        <structure>
            <key>
                <attribute>
                    <name>key</name>
                    <type>UInt64</type>
                </attribute>
            </key>
            <attribute>
                <name>d32</name>
                <type>Decimal32(4)</type>
                <null_value>0</null_value>
            </attribute>
            <attribute>
                <name>d64</name>
                <type>Decimal64(6)</type>
                <null_value>0</null_value>
            </attribute>
            <attribute>
                <name>d128</name>
                <type>Decimal128(1)</type>
                <null_value>0</null_value>
            </attribute>
        </structure>
    </dictionary>

    <dictionary>
        <name>complex_cache_decimals</name>
        <source>
            <clickhouse>
                <host>localhost</host>
                <port>{tcp_port}</port>
                <user>default</user>
                <password></password>
                <db>system</db>
                <table>decimals</table>
            </clickhouse>
        </source>
        <lifetime>0</lifetime>
        <layout>
            <complex_key_cache><size_in_cells>1000</size_in_cells></complex_key_cache>
        </layout>
        <structure>
            <key>
                <attribute>
                    <name>key</name>
                    <type>UInt64</type>
                </attribute>
            </key>
            <attribute>
                <name>d32</name>
                <type>Decimal32(4)</type>
                <null_value>0</null_value>
            </attribute>
            <attribute>
                <name>d64</name>
                <type>Decimal64(6)</type>
                <null_value>0</null_value>
            </attribute>
            <attribute>
                <name>d128</name>
                <type>Decimal128(1)</type>
                <null_value>0</null_value>
            </attribute>
        </structure>
    </dictionary>

    <dictionary>
        <name>simple_executable_cache_dictionary_no_implicit_key</name>
        <structure>
            <id>
                <name>id</name>
                <type>UInt64</type>
            </id>

            <attribute>
                <name>value</name>
                <type>String</type>
                <null_value></null_value>
            </attribute>
        </structure>
        <source>
            <executable>
                <command>echo "1\tValue"</command>
                <format>TabSeparated</format>
                <implicit_key>false</implicit_key>
            </executable>
        </source>
        <layout>
            <cache>
                <size_in_cells>10000</size_in_cells>
            </cache>
        </layout>
        <lifetime>300</lifetime>
    </dictionary>

    <dictionary>
        <name>simple_executable_cache_dictionary_implicit_key</name>
        <structure>
            <id>
                <name>id</name>
                <type>UInt64</type>
            </id>

            <attribute>
                <name>value</name>
                <type>String</type>
                <null_value></null_value>
            </attribute>
        </structure>
        <source>
            <executable>
                <command>echo "Value"</command>
                <format>TabSeparated</format>
                <implicit_key>true</implicit_key>
            </executable>
        </source>
        <layout>
            <cache>
                <size_in_cells>10000</size_in_cells>
            </cache>
        </layout>
        <lifetime>300</lifetime>
    </dictionary>

    <dictionary>
        <name>complex_executable_cache_dictionary_no_implicit_key</name>
        <structure>
            <key>
                <attribute>
                    <name>id</name>
                    <type>UInt64</type>
                    <null_value></null_value>
                </attribute>
                <attribute>
                    <name>id_key</name>
                    <type>String</type>
                    <null_value></null_value>
                </attribute>
            </key>
            <attribute>
                <name>value</name>
                <type>String</type>
                <null_value></null_value>
            </attribute>
        </structure>
        <source>
            <executable>
                <command>echo "1\tFirstKey\tValue"</command>
                <format>TabSeparated</format>
                <implicit_key>false</implicit_key>
            </executable>
        </source>
        <layout>
            <complex_key_cache>
                <size_in_cells>10000</size_in_cells>
            </complex_key_cache>
        </layout>
        <lifetime>300</lifetime>
    </dictionary>

    <dictionary>
        <name>complex_executable_cache_dictionary_implicit_key</name>
        <structure>
            <key>
                <attribute>
                    <name>id</name>
                    <type>UInt64</type>
                    <null_value></null_value>
                </attribute>
                <attribute>
                    <name>id_key</name>
                    <type>String</type>
                    <null_value></null_value>
                </attribute>
            </key>
            <attribute>
                <name>value</name>
                <type>String</type>
                <null_value></null_value>
            </attribute>
        </structure>
        <source>
            <executable>
                <command>echo "Value"</command>
                <format>TabSeparated</format>
                <implicit_key>true</implicit_key>
            </executable>
        </source>
        <layout>
            <complex_key_cache>
                <size_in_cells>10000</size_in_cells>
            </complex_key_cache>
        </layout>
        <lifetime>300</lifetime>
    </dictionary>
</yandex>
"""

ServerThread.DEFAULT_CLIENT_CONFIG = \
"""\
<config>
    <openSSL>
        <client>
            <loadDefaultCAFile>true</loadDefaultCAFile>
            <cacheSessions>true</cacheSessions>
            <disableProtocols>sslv2,sslv3</disableProtocols>
            <preferServerCiphers>true</preferServerCiphers>
            <invalidCertificateHandler>
                <name>AcceptCertificateHandler</name>
            </invalidCertificateHandler>
        </client>
    </openSSL>
</config>
"""<|MERGE_RESOLUTION|>--- conflicted
+++ resolved
@@ -292,7 +292,6 @@
              </shard>
          </test_cluster_with_incorrect_pw>
 
-<<<<<<< HEAD
          <test_cluster_one_shard_two_replicas>
            <shard>
                <replica>
@@ -305,22 +304,21 @@
                </replica>
            </shard>
         </test_cluster_one_shard_two_replicas>
-=======
-         <test_cluster_two_replicas_different_databases>
-             <shard>
-                 <replica>
-                     <default_database>shard_0</default_database>
-                     <host>localhost</host>
-                     <port>{tcp_port}</port>
-                 </replica>
-                 <replica>
-                     <default_database>shard_1</default_database>
-                     <host>localhost</host>
-                     <port>{tcp_port}</port>
-                 </replica>
-             </shard>
-         </test_cluster_two_replicas_different_databases>
->>>>>>> 71f1a101
+
+        <test_cluster_two_replicas_different_databases>
+            <shard>
+                <replica>
+                    <default_database>shard_0</default_database>
+                    <host>localhost</host>
+                    <port>{tcp_port}</port>
+                </replica>
+                <replica>
+                    <default_database>shard_1</default_database>
+                    <host>localhost</host>
+                    <port>{tcp_port}</port>
+                </replica>
+            </shard>
+        </test_cluster_two_replicas_different_databases>
     </remote_servers>
 
     <storage_configuration>
