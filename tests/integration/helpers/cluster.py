--- conflicted
+++ resolved
@@ -31,11 +31,6 @@
     import pymysql
     import nats
     import ssl
-<<<<<<< HEAD
-    import meilisearch
-=======
-    import pyspark
->>>>>>> 0cab773e
     from confluent_kafka.avro.cached_schema_registry_client import (
         CachedSchemaRegistryClient,
     )
