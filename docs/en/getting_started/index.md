# Getting Started

<<<<<<< HEAD
If you are new to ClickHouse and want to get a hands-on feeling of it's performance, first of all you need to go through the [installation process](install.md).
=======
## System Requirements

ClickHouse can run on any Linux, FreeBSD or Mac OS X with x86\_64 CPU architecture.

Though pre-built binaries are typically compiled to leverage SSE 4.2 instruction set, so unless otherwise stated usage of CPU that supports it becomes an additional system requirement. Here's the command to check if current CPU has support for SSE 4.2:

``` bash
$ grep -q sse4_2 /proc/cpuinfo && echo "SSE 4.2 supported" || echo "SSE 4.2 not supported"
```

## Installation

### From DEB Packages

Yandex ClickHouse team recommends using official pre-compiled `deb` packages for Debian or Ubuntu.

To install official packages add the Yandex repository in `/etc/apt/sources.list` or in a separate `/etc/apt/sources.list.d/clickhouse.list` file:

```bash
$ deb http://repo.yandex.ru/clickhouse/deb/stable/ main/
```

If you want to use the most recent version, replace `stable` with `testing` (this is recommended for your testing environments).

Then run these commands to actually install packages:

```bash
$ sudo apt-get install dirmngr    # optional
$ sudo apt-key adv --keyserver hkp://keyserver.ubuntu.com:80 --recv E0C56BD4    # optional
$ sudo apt-get update
$ sudo apt-get install clickhouse-client clickhouse-server
```

You can also download and install packages manually from here: <https://repo.yandex.ru/clickhouse/deb/stable/main/>.

### From RPM Packages

Yandex ClickHouse team recommends using official pre-compiled `rpm` packages for CentOS, RedHat and all other rpm-based Linux distributions.

First you need to add the official repository:

```bash
$ sudo yum install yum-utils
$ sudo rpm --import https://repo.yandex.ru/clickhouse/CLICKHOUSE-KEY.GPG
$ sudo yum-config-manager --add-repo https://repo.yandex.ru/clickhouse/rpm/stable/x86_64
```

If you want to use the most recent version, replace `stable` with `testing` (this is recommended for your testing environments).

Then run these commands to actually install packages:

```bash
$ sudo yum install clickhouse-server clickhouse-client
```

You can also download and install packages manually from here: <https://repo.yandex.ru/clickhouse/rpm/stable/x86_64>.

### From Docker Image

To run ClickHouse inside Docker follow the guide on [Docker Hub](https://hub.docker.com/r/yandex/clickhouse-server/). Those images use official `deb` packages inside.

### From Sources

To manually compile ClickHouse, follow the instructions for [Linux](../development/build.md) or [Mac OS X](../development/build_osx.md).

You can compile packages and install them or use programs without installing packages. Also by building manually you can disable SSE 4.2 requirement or build for AArch64 CPUs.

```text
Client: dbms/programs/clickhouse-client
Server: dbms/programs/clickhouse-server
```

You'll need to create a data and metadata folders and `chown` them for the desired user. Their paths can be changed in server config (src/dbms/programs/server/config.xml), by default they are:
```text
/opt/clickhouse/data/default/
/opt/clickhouse/metadata/default/
```

On Gentoo you can just use `emerge clickhouse` to install ClickHouse from sources.

## Launch

To start the server as a daemon, run:

``` bash
$ sudo service clickhouse-server start
```

If you don't have `service` command, run as

``` bash
$ sudo /etc/init.d/clickhouse-server start
```


See the logs in the `/var/log/clickhouse-server/` directory.

If the server doesn't start, check the configurations in the file `/etc/clickhouse-server/config.xml`.

You can also manually launch the server from the console:

``` bash
$ clickhouse-server --config-file=/etc/clickhouse-server/config.xml
```

In this case, the log will be printed to the console, which is convenient during development.
If the configuration file is in the current directory, you don't need to specify the `--config-file` parameter. By default, it uses `./config.xml`.

ClickHouse supports access restriction settings. They are located in the `users.xml` file (next to `config.xml`).
By default, access is allowed from anywhere for the `default` user, without a password. See `user/default/networks`.
For more information, see the section ["Configuration Files"](../operations/configuration_files.md).

After launching server, you can use the command-line client to connect to it:

``` bash
$ clickhouse-client
```

By default it connects to `localhost:9000` on behalf of the user `default` without a password. It can also be used to connect to a remote server using `--host` argument.

The terminal must use UTF-8 encoding.
For more information, see the section ["Command-line client"](../interfaces/cli.md).

Example:
``` bash
$ ./clickhouse-client
ClickHouse client version 0.0.18749.
Connecting to localhost:9000.
Connected to ClickHouse server version 0.0.18749.
```
```sql
SELECT 1
```
```text
┌─1─┐
│ 1 │
└───┘
```

**Congratulations, the system works!**

To continue experimenting, you can download one of test data sets or go through [tutorial](https://clickhouse.yandex/tutorial.html).
>>>>>>> 54088db4

* [Go through detailed tutorial](tutorial.md)
* [Experiment with example datasets](example_datasets/ontime.md)

[Original article](https://clickhouse.yandex/docs/en/getting_started/) <!--hide--><|MERGE_RESOLUTION|>--- conflicted
+++ resolved
@@ -1,151 +1,6 @@
 # Getting Started
 
-<<<<<<< HEAD
-If you are new to ClickHouse and want to get a hands-on feeling of it's performance, first of all you need to go through the [installation process](install.md).
-=======
-## System Requirements
-
-ClickHouse can run on any Linux, FreeBSD or Mac OS X with x86\_64 CPU architecture.
-
-Though pre-built binaries are typically compiled to leverage SSE 4.2 instruction set, so unless otherwise stated usage of CPU that supports it becomes an additional system requirement. Here's the command to check if current CPU has support for SSE 4.2:
-
-``` bash
-$ grep -q sse4_2 /proc/cpuinfo && echo "SSE 4.2 supported" || echo "SSE 4.2 not supported"
-```
-
-## Installation
-
-### From DEB Packages
-
-Yandex ClickHouse team recommends using official pre-compiled `deb` packages for Debian or Ubuntu.
-
-To install official packages add the Yandex repository in `/etc/apt/sources.list` or in a separate `/etc/apt/sources.list.d/clickhouse.list` file:
-
-```bash
-$ deb http://repo.yandex.ru/clickhouse/deb/stable/ main/
-```
-
-If you want to use the most recent version, replace `stable` with `testing` (this is recommended for your testing environments).
-
-Then run these commands to actually install packages:
-
-```bash
-$ sudo apt-get install dirmngr    # optional
-$ sudo apt-key adv --keyserver hkp://keyserver.ubuntu.com:80 --recv E0C56BD4    # optional
-$ sudo apt-get update
-$ sudo apt-get install clickhouse-client clickhouse-server
-```
-
-You can also download and install packages manually from here: <https://repo.yandex.ru/clickhouse/deb/stable/main/>.
-
-### From RPM Packages
-
-Yandex ClickHouse team recommends using official pre-compiled `rpm` packages for CentOS, RedHat and all other rpm-based Linux distributions.
-
-First you need to add the official repository:
-
-```bash
-$ sudo yum install yum-utils
-$ sudo rpm --import https://repo.yandex.ru/clickhouse/CLICKHOUSE-KEY.GPG
-$ sudo yum-config-manager --add-repo https://repo.yandex.ru/clickhouse/rpm/stable/x86_64
-```
-
-If you want to use the most recent version, replace `stable` with `testing` (this is recommended for your testing environments).
-
-Then run these commands to actually install packages:
-
-```bash
-$ sudo yum install clickhouse-server clickhouse-client
-```
-
-You can also download and install packages manually from here: <https://repo.yandex.ru/clickhouse/rpm/stable/x86_64>.
-
-### From Docker Image
-
-To run ClickHouse inside Docker follow the guide on [Docker Hub](https://hub.docker.com/r/yandex/clickhouse-server/). Those images use official `deb` packages inside.
-
-### From Sources
-
-To manually compile ClickHouse, follow the instructions for [Linux](../development/build.md) or [Mac OS X](../development/build_osx.md).
-
-You can compile packages and install them or use programs without installing packages. Also by building manually you can disable SSE 4.2 requirement or build for AArch64 CPUs.
-
-```text
-Client: dbms/programs/clickhouse-client
-Server: dbms/programs/clickhouse-server
-```
-
-You'll need to create a data and metadata folders and `chown` them for the desired user. Their paths can be changed in server config (src/dbms/programs/server/config.xml), by default they are:
-```text
-/opt/clickhouse/data/default/
-/opt/clickhouse/metadata/default/
-```
-
-On Gentoo you can just use `emerge clickhouse` to install ClickHouse from sources.
-
-## Launch
-
-To start the server as a daemon, run:
-
-``` bash
-$ sudo service clickhouse-server start
-```
-
-If you don't have `service` command, run as
-
-``` bash
-$ sudo /etc/init.d/clickhouse-server start
-```
-
-
-See the logs in the `/var/log/clickhouse-server/` directory.
-
-If the server doesn't start, check the configurations in the file `/etc/clickhouse-server/config.xml`.
-
-You can also manually launch the server from the console:
-
-``` bash
-$ clickhouse-server --config-file=/etc/clickhouse-server/config.xml
-```
-
-In this case, the log will be printed to the console, which is convenient during development.
-If the configuration file is in the current directory, you don't need to specify the `--config-file` parameter. By default, it uses `./config.xml`.
-
-ClickHouse supports access restriction settings. They are located in the `users.xml` file (next to `config.xml`).
-By default, access is allowed from anywhere for the `default` user, without a password. See `user/default/networks`.
-For more information, see the section ["Configuration Files"](../operations/configuration_files.md).
-
-After launching server, you can use the command-line client to connect to it:
-
-``` bash
-$ clickhouse-client
-```
-
-By default it connects to `localhost:9000` on behalf of the user `default` without a password. It can also be used to connect to a remote server using `--host` argument.
-
-The terminal must use UTF-8 encoding.
-For more information, see the section ["Command-line client"](../interfaces/cli.md).
-
-Example:
-``` bash
-$ ./clickhouse-client
-ClickHouse client version 0.0.18749.
-Connecting to localhost:9000.
-Connected to ClickHouse server version 0.0.18749.
-```
-```sql
-SELECT 1
-```
-```text
-┌─1─┐
-│ 1 │
-└───┘
-```
-
-**Congratulations, the system works!**
-
-To continue experimenting, you can download one of test data sets or go through [tutorial](https://clickhouse.yandex/tutorial.html).
->>>>>>> 54088db4
+If you are new to ClickHouse and want to get a hands-on feeling of it's performance, first of all you need to go through the [installation process](install.md). After that you can:
 
 * [Go through detailed tutorial](tutorial.md)
 * [Experiment with example datasets](example_datasets/ontime.md)
