# docker build -t clickhouse/integration-tests-runner .
FROM ubuntu:22.04

# ARG for quick switch to a given ubuntu mirror
ARG apt_archive="http://archive.ubuntu.com"

RUN sed -i "s|http://archive.ubuntu.com|$apt_archive|g" /etc/apt/sources.list

RUN apt-get update \
    && env DEBIAN_FRONTEND=noninteractive apt-get install --yes \
    adduser \
    ca-certificates \
    bash \
    btrfs-progs \
    e2fsprogs \
    iptables \
    xfsprogs \
    tar \
    pigz \
    wget \
    git \
    iproute2 \
    cgroupfs-mount \
    python3-pip \
    tzdata \
    libicu-dev \
    bsdutils \
    curl \
    python3-pika \
    liblua5.1-dev \
    luajit \
    libssl-dev \
    libcurl4-openssl-dev \
    gdb \
    default-jdk \
    software-properties-common \
    libkrb5-dev \
    krb5-user \
    g++ \
    && apt-get clean \
    && rm -rf /var/lib/apt/lists/* /var/cache/debconf /tmp/*

ENV TZ=Etc/UTC
RUN ln -snf /usr/share/zoneinfo/$TZ /etc/localtime && echo $TZ > /etc/timezone

ENV DOCKER_CHANNEL stable
# Unpin the docker version after the release 24.0.3 is released
# https://github.com/moby/moby/issues/45770#issuecomment-1618255130
RUN curl -fsSL https://download.docker.com/linux/ubuntu/gpg | apt-key add - \
    && add-apt-repository "deb https://download.docker.com/linux/ubuntu $(lsb_release -c -s) ${DOCKER_CHANNEL}" \
    && apt-get update \
    && env DEBIAN_FRONTEND=noninteractive apt-get install --yes \
        docker-ce='5:23.*' \
    && rm -rf \
        /var/lib/apt/lists/* \
        /var/cache/debconf \
        /tmp/* \
    && apt-get clean \
    && dockerd --version; docker --version


# kazoo 2.10.0 is broken
# https://s3.amazonaws.com/clickhouse-test-reports/59337/524625a1d2f4cc608a3f1059e3df2c30f353a649/integration_tests__asan__analyzer__[5_6].html
RUN python3 -m pip install --no-cache-dir \
    PyMySQL==1.1.0 \
    asyncio==3.4.3 \
    avro==1.10.2 \
<<<<<<< HEAD
    azure-storage-blob==12.19.0 \
    boto3==1.34.24 \
    cassandra-driver==3.29.0 \
    confluent-kafka==1.9.2 \
=======
    azure-storage-blob \
    boto3 \
    cassandra-driver \
    confluent-kafka==2.3.0 \
>>>>>>> 01c85424
    delta-spark==2.3.0 \
    dict2xml==1.7.4 \
    dicttoxml==1.7.16 \
    docker==6.1.3 \
    docker-compose==1.29.2 \
<<<<<<< HEAD
    grpcio==1.60.0 \
    grpcio-tools==1.60.0 \
    kafka-python==2.0.2 \
    kazoo==2.9.0 \
    lz4==4.3.3 \
    minio==7.2.3 \
    nats-py==2.6.0 \
    protobuf==4.25.2 \
=======
    grpcio \
    grpcio-tools \
    kafka-python \
    kazoo==2.9.0 \
    lz4 \
    minio \
    nats-py \
    protobuf \
>>>>>>> 01c85424
    psycopg2-binary==2.9.6 \
    pyhdfs==0.3.1 \
    pymongo==3.11.0 \
    pyspark==3.3.2 \
    pytest==7.4.4 \
    pytest-order==1.0.0 \
    pytest-random==0.2 \
    pytest-repeat==0.9.3 \
    pytest-timeout==2.2.0 \
    pytest-xdist==3.5.0 \
    pytest-reportlog==0.4.0 \
    pytz==2023.3.post1 \
    pyyaml==5.3.1 \
    redis==5.0.1 \
    requests-kerberos==0.14.0 \
    tzlocal==2.1 \
    retry==0.9.2 \
    bs4==0.0.2 \
    lxml==5.1.0 \
    urllib3==2.0.7
# bs4, lxml are for cloud tests, do not delete

# Hudi supports only spark 3.3.*, not 3.4
RUN curl -fsSL -O https://archive.apache.org/dist/spark/spark-3.3.2/spark-3.3.2-bin-hadoop3.tgz \
    && tar xzvf spark-3.3.2-bin-hadoop3.tgz -C / \
    && rm spark-3.3.2-bin-hadoop3.tgz

# download spark and packages
# if you change packages, don't forget to update them in tests/integration/helpers/cluster.py
RUN packages="org.apache.hudi:hudi-spark3.3-bundle_2.12:0.13.0,\
io.delta:delta-core_2.12:2.3.0,\
org.apache.iceberg:iceberg-spark-runtime-3.3_2.12:1.1.0" \
    && /spark-3.3.2-bin-hadoop3/bin/spark-shell --packages "$packages" > /dev/null \
    && find /root/.ivy2/ -name '*.jar' -exec ln -sf {} /spark-3.3.2-bin-hadoop3/jars/ \;

RUN set -x \
  && addgroup --system dockremap \
  && adduser --system dockremap \
  && adduser dockremap dockremap \
  && echo 'dockremap:165536:65536' >> /etc/subuid \
  && echo 'dockremap:165536:65536' >> /etc/subgid

COPY modprobe.sh /usr/local/bin/modprobe
COPY dockerd-entrypoint.sh /usr/local/bin/
COPY compose/ /compose/
COPY misc/ /misc/


# Same options as in test/base/Dockerfile
# (in case you need to override them in tests)
ENV TSAN_OPTIONS='halt_on_error=1 abort_on_error=1 history_size=7 memory_limit_mb=46080 second_deadlock_stack=1'
ENV UBSAN_OPTIONS='print_stacktrace=1'
ENV MSAN_OPTIONS='abort_on_error=1 poison_in_dtor=1'

EXPOSE 2375
ENTRYPOINT ["dockerd-entrypoint.sh"]
# To pass additional arguments (i.e. list of tests) use PYTEST_ADDOPTS
CMD ["sh", "-c", "pytest"]<|MERGE_RESOLUTION|>--- conflicted
+++ resolved
@@ -65,41 +65,23 @@
     PyMySQL==1.1.0 \
     asyncio==3.4.3 \
     avro==1.10.2 \
-<<<<<<< HEAD
     azure-storage-blob==12.19.0 \
     boto3==1.34.24 \
     cassandra-driver==3.29.0 \
-    confluent-kafka==1.9.2 \
-=======
-    azure-storage-blob \
-    boto3 \
-    cassandra-driver \
     confluent-kafka==2.3.0 \
->>>>>>> 01c85424
     delta-spark==2.3.0 \
     dict2xml==1.7.4 \
     dicttoxml==1.7.16 \
     docker==6.1.3 \
     docker-compose==1.29.2 \
-<<<<<<< HEAD
     grpcio==1.60.0 \
     grpcio-tools==1.60.0 \
     kafka-python==2.0.2 \
-    kazoo==2.9.0 \
     lz4==4.3.3 \
     minio==7.2.3 \
     nats-py==2.6.0 \
     protobuf==4.25.2 \
-=======
-    grpcio \
-    grpcio-tools \
-    kafka-python \
     kazoo==2.9.0 \
-    lz4 \
-    minio \
-    nats-py \
-    protobuf \
->>>>>>> 01c85424
     psycopg2-binary==2.9.6 \
     pyhdfs==0.3.1 \
     pymongo==3.11.0 \
