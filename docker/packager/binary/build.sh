--- conflicted
+++ resolved
@@ -26,9 +26,6 @@
 # Read cmake arguments into array (possibly empty)
 read -ra CMAKE_FLAGS <<< "${CMAKE_FLAGS:-}"
 env
-<<<<<<< HEAD
-cmake --debug-trycompile -DCMAKE_VERBOSE_MAKEFILE=1 -LA "-DCMAKE_BUILD_TYPE=$BUILD_TYPE" "-DSANITIZE=$SANITIZER" -DENABLE_CHECK_HEAVY_BUILDS=1 "${CMAKE_FLAGS[@]}" ..
-=======
 
 if [ -n "$MAKE_DEB" ]; then
   rm -rf /build/packages/root
@@ -61,7 +58,7 @@
     # Build everything
     cmake --debug-trycompile --verbose=1 -DCMAKE_VERBOSE_MAKEFILE=1 -LA "-DCMAKE_BUILD_TYPE=$BUILD_TYPE" "-DSANITIZE=$SANITIZER" -DENABLE_CHECK_HEAVY_BUILDS=1 "${CMAKE_FLAGS[@]}" ..
 fi
->>>>>>> 7380a713
+
 
 if [ "coverity" == "$COMBINED_OUTPUT" ]
 then
