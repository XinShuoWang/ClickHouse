#!/usr/bin/env python3
# -*- coding: utf-8 -*-
import subprocess
import os
import argparse
import logging
import sys
from pathlib import Path
from typing import List, Optional

SCRIPT_PATH = Path(__file__).absolute()
IMAGE_TYPE = "binary"
IMAGE_NAME = f"clickhouse/{IMAGE_TYPE}-builder"


class BuildException(Exception):
    pass


def check_image_exists_locally(image_name: str) -> bool:
    try:
        output = subprocess.check_output(
            f"docker images -q {image_name} 2> /dev/null", shell=True
        )
        return output != ""
    except subprocess.CalledProcessError:
        return False


def pull_image(image_name: str) -> bool:
    try:
        subprocess.check_call(f"docker pull {image_name}", shell=True)
        return True
    except subprocess.CalledProcessError:
        logging.info("Cannot pull image %s", image_name)
        return False


def build_image(image_name: str, filepath: Path) -> None:
    context = filepath.parent
    build_cmd = f"docker build --network=host -t {image_name} -f {filepath} {context}"
    logging.info("Will build image with cmd: '%s'", build_cmd)
    subprocess.check_call(
        build_cmd,
        shell=True,
    )


def pre_build(repo_path: Path, env_variables: List[str]):
    if "WITH_PERFORMANCE=1" in env_variables:
        current_branch = subprocess.check_output(
            "git branch --show-current", shell=True, encoding="utf-8"
        ).strip()
        is_shallow = (
            subprocess.check_output(
                "git rev-parse --is-shallow-repository", shell=True, encoding="utf-8"
            )
            == "true\n"
        )
        if is_shallow:
            # I've spent quite some time on looking around the problem, and my
            # conclusion is: in the current state the easiest way to go is to force
            # unshallow repository for performance artifacts.
            # To change it we need to rework our performance tests docker image
            raise BuildException(
                "shallow repository is not suitable for performance builds"
            )
        if current_branch != "master":
            cmd = (
                f"git -C {repo_path} fetch --no-recurse-submodules "
                "--no-tags origin master:master"
            )
            logging.info("Getting master branch for performance artifact: '%s'", cmd)
            subprocess.check_call(cmd, shell=True)


def run_docker_image_with_env(
    image_name: str,
    as_root: bool,
    output_dir: Path,
    env_variables: List[str],
    ch_root: Path,
    ccache_dir: Optional[Path],
):
    output_dir.mkdir(parents=True, exist_ok=True)
    env_part = " -e ".join(env_variables)
    if env_part:
        env_part = " -e " + env_part

    if sys.stdout.isatty():
        interactive = "-it"
    else:
        interactive = ""

    if as_root:
        user = "0:0"
    else:
        user = f"{os.geteuid()}:{os.getegid()}"

    ccache_mount = f"--volume={ccache_dir}:/ccache"
    if ccache_dir is None:
        ccache_mount = ""

    cmd = (
        f"docker run --network=host --user={user} --rm {ccache_mount}"
        f"--volume={output_dir}:/output --volume={ch_root}:/build {env_part} "
        f"{interactive} {image_name}"
    )

    logging.info("Will build ClickHouse pkg with cmd: '%s'", cmd)

    subprocess.check_call(cmd, shell=True)


def is_release_build(build_type: str, package_type: str, sanitizer: str) -> bool:
    return build_type == "" and package_type == "deb" and sanitizer == ""


def parse_env_variables(
    build_type: str,
    compiler: str,
    sanitizer: str,
    package_type: str,
    cache: str,
    s3_bucket: str,
    s3_directory: str,
    s3_rw_access: bool,
    clang_tidy: bool,
    version: str,
    official: bool,
    additional_pkgs: bool,
    with_coverage: bool,
    with_binaries: str,
):
    DARWIN_SUFFIX = "-darwin"
    DARWIN_ARM_SUFFIX = "-darwin-aarch64"
    ARM_SUFFIX = "-aarch64"
    ARM_V80COMPAT_SUFFIX = "-aarch64-v80compat"
    FREEBSD_SUFFIX = "-freebsd"
    PPC_SUFFIX = "-ppc64le"
<<<<<<< HEAD
    RISCV_SUFFIX = "-riscv64"
=======
    AMD64_COMPAT_SUFFIX = "-amd64-compat"
>>>>>>> aa89dcc2

    result = []
    result.append("OUTPUT_DIR=/output")
    cmake_flags = ["$CMAKE_FLAGS"]
    build_target = "clickhouse-bundle"

    is_cross_darwin = compiler.endswith(DARWIN_SUFFIX)
    is_cross_darwin_arm = compiler.endswith(DARWIN_ARM_SUFFIX)
    is_cross_arm = compiler.endswith(ARM_SUFFIX)
    is_cross_arm_v80compat = compiler.endswith(ARM_V80COMPAT_SUFFIX)
    is_cross_ppc = compiler.endswith(PPC_SUFFIX)
    is_cross_riscv = compiler.endswith(RISCV_SUFFIX)
    is_cross_freebsd = compiler.endswith(FREEBSD_SUFFIX)
    is_amd64_compat = compiler.endswith(AMD64_COMPAT_SUFFIX)

    if is_cross_darwin:
        cc = compiler[: -len(DARWIN_SUFFIX)]
        cmake_flags.append("-DCMAKE_AR:FILEPATH=/cctools/bin/x86_64-apple-darwin-ar")
        cmake_flags.append(
            "-DCMAKE_INSTALL_NAME_TOOL=/cctools/bin/"
            "x86_64-apple-darwin-install_name_tool"
        )
        cmake_flags.append(
            "-DCMAKE_RANLIB:FILEPATH=/cctools/bin/x86_64-apple-darwin-ranlib"
        )
        cmake_flags.append("-DLINKER_NAME=/cctools/bin/x86_64-apple-darwin-ld")
        cmake_flags.append(
            "-DCMAKE_TOOLCHAIN_FILE=/build/cmake/darwin/toolchain-x86_64.cmake"
        )
        result.append("EXTRACT_TOOLCHAIN_DARWIN=1")
    elif is_cross_darwin_arm:
        cc = compiler[: -len(DARWIN_ARM_SUFFIX)]
        cmake_flags.append("-DCMAKE_AR:FILEPATH=/cctools/bin/aarch64-apple-darwin-ar")
        cmake_flags.append(
            "-DCMAKE_INSTALL_NAME_TOOL=/cctools/bin/"
            "aarch64-apple-darwin-install_name_tool"
        )
        cmake_flags.append(
            "-DCMAKE_RANLIB:FILEPATH=/cctools/bin/aarch64-apple-darwin-ranlib"
        )
        cmake_flags.append("-DLINKER_NAME=/cctools/bin/aarch64-apple-darwin-ld")
        cmake_flags.append(
            "-DCMAKE_TOOLCHAIN_FILE=/build/cmake/darwin/toolchain-aarch64.cmake"
        )
        result.append("EXTRACT_TOOLCHAIN_DARWIN=1")
    elif is_cross_arm:
        cc = compiler[: -len(ARM_SUFFIX)]
        cmake_flags.append(
            "-DCMAKE_TOOLCHAIN_FILE=/build/cmake/linux/toolchain-aarch64.cmake"
        )
        result.append("DEB_ARCH=arm64")
    elif is_cross_arm_v80compat:
        cc = compiler[: -len(ARM_V80COMPAT_SUFFIX)]
        cmake_flags.append(
            "-DCMAKE_TOOLCHAIN_FILE=/build/cmake/linux/toolchain-aarch64.cmake"
        )
        cmake_flags.append("-DNO_ARMV81_OR_HIGHER=1")
        result.append("DEB_ARCH=arm64")
    elif is_cross_freebsd:
        cc = compiler[: -len(FREEBSD_SUFFIX)]
        cmake_flags.append(
            "-DCMAKE_TOOLCHAIN_FILE=/build/cmake/freebsd/toolchain-x86_64.cmake"
        )
    elif is_cross_ppc:
        cc = compiler[: -len(PPC_SUFFIX)]
        cmake_flags.append(
            "-DCMAKE_TOOLCHAIN_FILE=/build/cmake/linux/toolchain-ppc64le.cmake"
        )
<<<<<<< HEAD
    elif is_cross_riscv:
        cc = compiler[: -len(RISCV_SUFFIX)]
        cmake_flags.append(
            "-DCMAKE_TOOLCHAIN_FILE=/build/cmake/linux/toolchain-riscv64.cmake"
        )
=======
    elif is_amd64_compat:
        cc = compiler[: -len(AMD64_COMPAT_SUFFIX)]
        result.append("DEB_ARCH=amd64")
        cmake_flags.append("-DNO_SSE3_OR_HIGHER=1")
>>>>>>> aa89dcc2
    else:
        cc = compiler
        result.append("DEB_ARCH=amd64")

    cxx = cc.replace("gcc", "g++").replace("clang", "clang++")

    if package_type == "deb":
        # NOTE: This are the env for packages/build script
        result.append("MAKE_DEB=true")
        cmake_flags.append("-DENABLE_TESTS=0")
        cmake_flags.append("-DENABLE_UTILS=0")
        cmake_flags.append("-DCMAKE_EXPORT_NO_PACKAGE_REGISTRY=ON")
        cmake_flags.append("-DCMAKE_FIND_PACKAGE_NO_PACKAGE_REGISTRY=ON")
        cmake_flags.append("-DCMAKE_AUTOGEN_VERBOSE=ON")
        cmake_flags.append("-DCMAKE_INSTALL_PREFIX=/usr")
        cmake_flags.append("-DCMAKE_INSTALL_SYSCONFDIR=/etc")
        cmake_flags.append("-DCMAKE_INSTALL_LOCALSTATEDIR=/var")
        # Reduce linking and building time by avoid *install/all dependencies
        cmake_flags.append("-DCMAKE_SKIP_INSTALL_ALL_DEPENDENCY=ON")
        # Add bridges to the build target
        build_target = (
            f"{build_target} clickhouse-odbc-bridge clickhouse-library-bridge"
        )
        if is_release_build(build_type, package_type, sanitizer):
            cmake_flags.append("-DSPLIT_DEBUG_SYMBOLS=ON")
            result.append("WITH_PERFORMANCE=1")
            if is_cross_arm:
                cmake_flags.append("-DBUILD_STANDALONE_KEEPER=1")
            else:
                result.append("BUILD_MUSL_KEEPER=1")

    result.append(f"CC={cc}")
    result.append(f"CXX={cxx}")
    cmake_flags.append(f"-DCMAKE_C_COMPILER={cc}")
    cmake_flags.append(f"-DCMAKE_CXX_COMPILER={cxx}")

    # Create combined output archive for performance tests.
    if package_type == "coverity":
        result.append("COMBINED_OUTPUT=coverity")
        result.append('COVERITY_TOKEN="$COVERITY_TOKEN"')

    if sanitizer:
        result.append(f"SANITIZER={sanitizer}")
    if build_type:
        result.append(f"BUILD_TYPE={build_type.capitalize()}")
    else:
        result.append("BUILD_TYPE=None")

    if not cache:
        cmake_flags.append("-DCOMPILER_CACHE=disabled")

    if cache == "ccache":
        cmake_flags.append("-DCOMPILER_CACHE=ccache")
        result.append("CCACHE_DIR=/ccache")
        result.append("CCACHE_COMPRESSLEVEL=5")
        result.append("CCACHE_BASEDIR=/build")
        result.append("CCACHE_NOHASHDIR=true")
        result.append("CCACHE_COMPILERCHECK=content")
        result.append("CCACHE_MAXSIZE=15G")

    if cache == "sccache":
        cmake_flags.append("-DCOMPILER_CACHE=sccache")
        # see https://github.com/mozilla/sccache/blob/main/docs/S3.md
        result.append(f"SCCACHE_BUCKET={s3_bucket}")
        sccache_dir = "sccache"
        if s3_directory:
            sccache_dir = f"{s3_directory}/{sccache_dir}"
        result.append(f"SCCACHE_S3_KEY_PREFIX={sccache_dir}")
        if not s3_rw_access:
            result.append("SCCACHE_S3_NO_CREDENTIALS=true")

    if clang_tidy:
        # `CTCACHE_DIR` has the same purpose as the `CCACHE_DIR` above.
        # It's there to have the clang-tidy cache embedded into our standard `CCACHE_DIR`
        if cache == "ccache":
            result.append("CTCACHE_DIR=/ccache/clang-tidy-cache")
        if s3_bucket:
            # see https://github.com/matus-chochlik/ctcache#environment-variables
            ctcache_dir = "clang-tidy-cache"
            if s3_directory:
                ctcache_dir = f"{s3_directory}/{ctcache_dir}"
            result.append(f"CTCACHE_S3_BUCKET={s3_bucket}")
            result.append(f"CTCACHE_S3_FOLDER={ctcache_dir}")
            if not s3_rw_access:
                result.append("CTCACHE_S3_NO_CREDENTIALS=true")

    if additional_pkgs:
        # NOTE: This are the env for packages/build script
        result.append("MAKE_APK=true")
        result.append("MAKE_RPM=true")
        result.append("MAKE_TGZ=true")

    if with_binaries == "programs":
        result.append("BINARY_OUTPUT=programs")
    elif with_binaries == "tests":
        result.append("ENABLE_TESTS=1")
        result.append("BINARY_OUTPUT=tests")
        cmake_flags.append("-DENABLE_TESTS=1")

    if clang_tidy:
        cmake_flags.append("-DENABLE_CLANG_TIDY=1")
        cmake_flags.append("-DENABLE_TESTS=1")
        cmake_flags.append("-DENABLE_EXAMPLES=1")
        # Don't stop on first error to find more clang-tidy errors in one run.
        result.append("NINJA_FLAGS=-k0")

        cmake_flags.append("-DENABLE_UTILS=1")
        # utils are not included into clickhouse-bundle, so build everything
        build_target = "all"

    if with_coverage:
        cmake_flags.append("-DWITH_COVERAGE=1")

    if version:
        result.append(f"VERSION_STRING='{version}'")

    if official:
        cmake_flags.append("-DCLICKHOUSE_OFFICIAL_BUILD=1")

    result.append('CMAKE_FLAGS="' + " ".join(cmake_flags) + '"')
    result.append(f"BUILD_TARGET='{build_target}'")

    return result


def dir_name(name: str) -> Path:
    path = Path(name)
    if not path.is_absolute():
        path = Path.cwd() / name
    return path


def parse_args() -> argparse.Namespace:
    parser = argparse.ArgumentParser(
        formatter_class=argparse.ArgumentDefaultsHelpFormatter,
        description="ClickHouse building script using prebuilt Docker image",
    )
    parser.add_argument(
        "--package-type",
        choices=["deb", "binary", "coverity"],
        required=True,
    )
    parser.add_argument(
        "--clickhouse-repo-path",
        default=SCRIPT_PATH.parents[2],
        type=dir_name,
        help="ClickHouse git repository",
    )
    parser.add_argument("--output-dir", type=dir_name, required=True)
    parser.add_argument("--build-type", choices=("debug", ""), default="")

    parser.add_argument(
        "--compiler",
        choices=(
<<<<<<< HEAD
            "clang-15",  # For TSAN builds, see #39450
            "clang-14",
            "clang-14-darwin",
            "clang-14-darwin-aarch64",
            "clang-14-aarch64",
            "clang-14-ppc64le",
            "clang-14-riscv64",
            "clang-14-freebsd",
            "gcc-11",
=======
            "clang-16",
            "clang-16-darwin",
            "clang-16-darwin-aarch64",
            "clang-16-aarch64",
            "clang-16-aarch64-v80compat",
            "clang-16-ppc64le",
            "clang-16-amd64-compat",
            "clang-16-freebsd",
>>>>>>> aa89dcc2
        ),
        default="clang-16",
        help="a compiler to use",
    )
    parser.add_argument(
        "--sanitizer",
        choices=("address", "thread", "memory", "undefined", ""),
        default="",
    )

    parser.add_argument("--clang-tidy", action="store_true")
    parser.add_argument(
        "--cache",
        choices=("ccache", "sccache", ""),
        default="",
        help="ccache or sccache for objects caching; sccache uses only S3 buckets",
    )
    parser.add_argument(
        "--ccache-dir",
        default=Path.home() / ".ccache",
        type=dir_name,
        help="a directory with ccache",
    )
    parser.add_argument(
        "--s3-bucket",
        help="an S3 bucket used for sscache and clang-tidy-cache",
    )
    parser.add_argument(
        "--s3-directory",
        default="ccache",
        help="an S3 directory prefix used for sscache and clang-tidy-cache",
    )
    parser.add_argument(
        "--s3-rw-access",
        action="store_true",
        help="if set, the build fails on errors writing cache to S3",
    )
    parser.add_argument("--force-build-image", action="store_true")
    parser.add_argument("--version")
    parser.add_argument("--official", action="store_true")
    parser.add_argument("--additional-pkgs", action="store_true")
    parser.add_argument("--with-coverage", action="store_true")
    parser.add_argument(
        "--with-binaries", choices=("programs", "tests", ""), default=""
    )
    parser.add_argument(
        "--docker-image-version", default="latest", help="docker image tag to use"
    )
    parser.add_argument(
        "--as-root", action="store_true", help="if the container should run as root"
    )

    args = parser.parse_args()

    if args.additional_pkgs and args.package_type != "deb":
        raise argparse.ArgumentTypeError(
            "Can build additional packages only in deb build"
        )

    if args.cache != "ccache":
        args.ccache_dir = None

    if args.with_binaries != "":
        if args.package_type != "deb":
            raise argparse.ArgumentTypeError(
                "Can add additional binaries only in deb build"
            )
        logging.info("Should place %s to output", args.with_binaries)

    if args.cache == "sccache":
        if not args.s3_bucket:
            raise argparse.ArgumentTypeError("sccache must have --s3-bucket set")

    return args


def main():
    logging.basicConfig(level=logging.INFO, format="%(asctime)s %(message)s")
    args = parse_args()

    ch_root = args.clickhouse_repo_path

    dockerfile = ch_root / "docker/packager" / IMAGE_TYPE / "Dockerfile"
    image_with_version = IMAGE_NAME + ":" + args.docker_image_version
    if args.force_build_image:
        build_image(image_with_version, dockerfile)
    elif not (
        check_image_exists_locally(image_with_version) or pull_image(image_with_version)
    ):
        build_image(image_with_version, dockerfile)

    env_prepared = parse_env_variables(
        args.build_type,
        args.compiler,
        args.sanitizer,
        args.package_type,
        args.cache,
        args.s3_bucket,
        args.s3_directory,
        args.s3_rw_access,
        args.clang_tidy,
        args.version,
        args.official,
        args.additional_pkgs,
        args.with_coverage,
        args.with_binaries,
    )

    pre_build(args.clickhouse_repo_path, env_prepared)
    run_docker_image_with_env(
        image_with_version,
        args.as_root,
        args.output_dir,
        env_prepared,
        ch_root,
        args.ccache_dir,
    )
    logging.info("Output placed into %s", args.output_dir)


if __name__ == "__main__":
    main()<|MERGE_RESOLUTION|>--- conflicted
+++ resolved
@@ -138,11 +138,8 @@
     ARM_V80COMPAT_SUFFIX = "-aarch64-v80compat"
     FREEBSD_SUFFIX = "-freebsd"
     PPC_SUFFIX = "-ppc64le"
-<<<<<<< HEAD
     RISCV_SUFFIX = "-riscv64"
-=======
     AMD64_COMPAT_SUFFIX = "-amd64-compat"
->>>>>>> aa89dcc2
 
     result = []
     result.append("OUTPUT_DIR=/output")
@@ -211,18 +208,15 @@
         cmake_flags.append(
             "-DCMAKE_TOOLCHAIN_FILE=/build/cmake/linux/toolchain-ppc64le.cmake"
         )
-<<<<<<< HEAD
     elif is_cross_riscv:
         cc = compiler[: -len(RISCV_SUFFIX)]
         cmake_flags.append(
             "-DCMAKE_TOOLCHAIN_FILE=/build/cmake/linux/toolchain-riscv64.cmake"
         )
-=======
     elif is_amd64_compat:
         cc = compiler[: -len(AMD64_COMPAT_SUFFIX)]
         result.append("DEB_ARCH=amd64")
         cmake_flags.append("-DNO_SSE3_OR_HIGHER=1")
->>>>>>> aa89dcc2
     else:
         cc = compiler
         result.append("DEB_ARCH=amd64")
@@ -377,26 +371,15 @@
     parser.add_argument(
         "--compiler",
         choices=(
-<<<<<<< HEAD
-            "clang-15",  # For TSAN builds, see #39450
-            "clang-14",
-            "clang-14-darwin",
-            "clang-14-darwin-aarch64",
-            "clang-14-aarch64",
-            "clang-14-ppc64le",
-            "clang-14-riscv64",
-            "clang-14-freebsd",
-            "gcc-11",
-=======
             "clang-16",
             "clang-16-darwin",
             "clang-16-darwin-aarch64",
             "clang-16-aarch64",
             "clang-16-aarch64-v80compat",
             "clang-16-ppc64le",
+            "clang-16-riscv64",
             "clang-16-amd64-compat",
             "clang-16-freebsd",
->>>>>>> aa89dcc2
         ),
         default="clang-16",
         help="a compiler to use",
